name: Build packages

on:
  push:
    branches: ['master']
    tags: '*'
  pull_request:

jobs:
  build-packages:
    strategy:
      matrix:
<<<<<<< HEAD
        # target-os: [ debian-12, ubuntu-2204, ubuntu-2404, fedora-40, fedora-41, arch, opensuse-tumbleweed ]
        target-os: [ debian-12, ubuntu-2204, ubuntu-2404, fedora-40, fedora-41, arch ]
=======
        target-os: [ debian-12, ubuntu-2204, ubuntu-2404, fedora-40, fedora-41, fedora-42, arch, opensuse-tumbleweed ]
>>>>>>> 518be644
        recipe: [ lact, lact-headless ]
        include:
          - target-os: fedora-40
            recipe: lact-libadwaita
          - target-os: fedora-41
            recipe: lact-libadwaita
          - target-os: fedora-42
            recipe: lact-libadwaita
          - target-os: arch
            recipe: lact-libadwaita
          # - target-os: opensuse-tumbleweed
          #   recipe: lact-libadwaita
          - target-os: rhel-8
            recipe: lact-headless
          - target-os: rhel-9
            recipe: lact-headless
    runs-on: ubuntu-latest
    steps:
      - name: Checkout repository
        uses: actions/checkout@v3

      - name: Import gpg key
        run: |
          echo -n "$GPG_KEY" | base64 -d > /tmp/package-signing-key.gpg
          echo -n "$GPG_KEY" | base64 -d | gpg --import || true
        env:
          GPG_KEY: ${{ secrets.GPG_KEY }}

      - name: Install pkger
        run: |
          curl -L -o /usr/local/bin/pkger https://github.com/ilya-zlobintsev/pkger/releases/download/v0.11.1/pkger
          chmod +x /usr/local/bin/pkger

      - name: Build packages (with signing)
        if: ${{ contains(matrix.target-os, 'fedora') && env.GPG_KEY_PASSWORD != '' }}
        run: pkger -t -c .pkger.yml build ${{ matrix.recipe }} -i ${{ matrix.target-os }}
        env:
          GPG_KEY_PASSWORD: ${{ secrets.GPG_KEY_PASSWORD }}

      - name: Build packages (without signing)
        if: ${{ !contains(matrix.target-os, 'fedora') }}
        run: pkger -t -c .pkger.yml build --no-sign ${{ matrix.recipe }} -i ${{ matrix.target-os }}

      - name: Copy release files
        run: |
          OUT_DIR=$PWD/release-artifacts
          mkdir -p $OUT_DIR
          
          pushd pkg/output
          for DISTRO in $(ls); do
              cd $DISTRO
              rm -f *.src.rpm
          
              for FILE in $(ls); do
                  NAME="${FILE%.*}"
                  EXT="${FILE##*.}"
          
          	OUT_NAME="$OUT_DIR/$NAME.$DISTRO.$EXT"
          	cp $FILE $OUT_NAME
              done 
              cd ..
          done
          popd

      - name: Save gpg key
        run: |
          gpg --armor --export > $PWD/release-artifacts/lact.pubkey

      - name: Upload artifacts
        uses: actions/upload-artifact@v4
        with:
          name: ${{ matrix.target-os }}-${{ matrix.recipe }}
          path: release-artifacts/*

  create-test-release:
    needs: build-packages
    runs-on: ubuntu-latest
    if: (github.event_name == 'push' && github.ref == 'refs/heads/master')

    steps:
      - name: Checkout repository
        uses: actions/checkout@v3

      - name: Download artifacts
        uses: actions/download-artifact@v4
        with:
          path: downloaded-artifacts/

      - name: Create release
        uses: ncipollo/release-action@v1.12.0
        with:
          removeArtifacts: true
          allowUpdates: true
          artifactErrorsFailBuild: false
          artifacts: "downloaded-artifacts/*/*"
          body: ${{ github.event.head_commit.message }}
          prerelease: true
          name: Test release
          tag: test-build

      - name: Update test-build tag
        run: |
          git tag -f test-build
          git push -f origin test-build
        shell: bash


  create-stable-release:
    needs: build-packages
    runs-on: ubuntu-latest
    if: (github.event_name == 'push' && startsWith(github.ref, 'refs/tags/'))

    steps:
      - name: Checkout repository
        uses: actions/checkout@v3

      - name: Download artifacts
        uses: actions/download-artifact@v4
        with:
          path: downloaded-artifacts/

      - name: Create release
        uses: ncipollo/release-action@v1.12.0
        with:
          artifacts: "downloaded-artifacts/*/*"
          name: ${{ github.ref_name }}
          tag: ${{ github.ref_name }}
          body: ${{ github.ref_name }} changelog goes here
          draft: true<|MERGE_RESOLUTION|>--- conflicted
+++ resolved
@@ -10,12 +10,8 @@
   build-packages:
     strategy:
       matrix:
-<<<<<<< HEAD
-        # target-os: [ debian-12, ubuntu-2204, ubuntu-2404, fedora-40, fedora-41, arch, opensuse-tumbleweed ]
-        target-os: [ debian-12, ubuntu-2204, ubuntu-2404, fedora-40, fedora-41, arch ]
-=======
-        target-os: [ debian-12, ubuntu-2204, ubuntu-2404, fedora-40, fedora-41, fedora-42, arch, opensuse-tumbleweed ]
->>>>>>> 518be644
+        # target-os: [ debian-12, ubuntu-2204, ubuntu-2404, fedora-40, fedora-41, fedora-42, arch, opensuse-tumbleweed ]
+        target-os: [ debian-12, ubuntu-2204, ubuntu-2404, fedora-40, fedora-41, fedora-42, arch ]
         recipe: [ lact, lact-headless ]
         include:
           - target-os: fedora-40
