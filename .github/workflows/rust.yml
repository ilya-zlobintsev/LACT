--- conflicted
+++ resolved
@@ -52,7 +52,6 @@
           fix: false
           deny: true
 
-<<<<<<< HEAD
   coverage:
     runs-on: ubuntu-24.04
     steps:
@@ -71,7 +70,7 @@
           fail_ci_if_error: true
           token: ${{ secrets.CODECOV_TOKEN }}
           verbose: true
-=======
+
   test-miri:
     runs-on: ubuntu-24.04
     steps:
@@ -89,5 +88,4 @@
     - name: Setup Miri
       run: cargo +nightly-2025-01-03 miri setup
     - name: Run tests inside Miri
-      run: cargo +nightly-2025-01-03 miri test
->>>>>>> e21d2490
+      run: cargo +nightly-2025-01-03 miri test