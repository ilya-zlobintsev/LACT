use super::{CommonControllerInfo, FanControlHandle, GpuController, VENDOR_AMD};
use crate::server::{
    gpu_controller::common::{
        fan_control::FanCurveExt,
        fdinfo::{self, DrmUtilMap},
    },
    opencl::get_opencl_info,
    vulkan::get_vulkan_info,
};
use amdgpu_sysfs::{
    error::Error,
    gpu_handle::{
        fan_control::FanCurve as PmfwCurve,
        overdrive::{ClocksTable, ClocksTableGen},
        power_profile_mode::PowerProfileModesTable,
        CommitHandle, GpuHandle, PerformanceLevel, PowerLevelKind, PowerLevels,
    },
    hw_mon::{FanControlMethod, HwMon},
    sysfs::SysFS,
};
use anyhow::{anyhow, bail, Context};
use futures::{future::LocalBoxFuture, FutureExt};
use lact_schema::{
    config::{ClocksConfiguration, FanControlSettings, FanCurve, GpuConfig},
<<<<<<< HEAD
    CacheInstance, CacheKey, CacheType, ClocksInfo, ClockspeedStats, DeviceInfo, DeviceStats,
    DrmInfo, FanStats, IntelDrmInfo, LinkInfo, PmfwInfo, PowerState, PowerStates, PowerStats,
    RopInfo, VoltageStats, VramStats,
=======
    ClocksInfo, ClockspeedStats, DeviceInfo, DeviceStats, DeviceType, DrmInfo, FanStats,
    IntelDrmInfo, LinkInfo, PmfwInfo, PowerState, PowerStates, PowerStats, ProcessList,
    ProcessUtilizationType, RopInfo, VoltageStats, VramStats,
>>>>>>> 6cc6bd2e
};
use libdrm_amdgpu_sys::AMDGPU::{GpuMetrics, ThrottlerBit};
use libdrm_amdgpu_sys::{LibDrmAmdgpu, AMDGPU::SENSOR_INFO::SENSOR_TYPE, PCI};
use std::{
    cell::RefCell,
    cmp,
    collections::{HashMap, HashSet, VecDeque},
    path::{Path, PathBuf},
    rc::Rc,
    time::Duration,
};
use std::{collections::BTreeMap, fs, time::Instant};
use tokio::{select, sync::Notify, time::sleep};
use tracing::{debug, error, info, trace, warn};

use {
    lact_schema::DrmMemoryInfo,
    libdrm_amdgpu_sys::AMDGPU::{DeviceHandle as DrmHandle, MetricsInfo, GPU_INFO},
};

const FAN_CONTROL_RETRIES: u32 = 10;
const MAX_PSTATE_READ_ATTEMPTS: u32 = 5;
const STEAM_DECK_IDS: [&str; 2] = ["163F", "1435"];
const AMDGPU_IDS_FLAGS_FUSION: u64 = 0x1;

const DRM_VRAM_KEYS: &[&str] = &["drm-memory-vram"];
const DRM_ENGINES: &[(&str, ProcessUtilizationType)] = &[
    ("gfx", ProcessUtilizationType::Graphics),
    ("compute", ProcessUtilizationType::Compute),
    ("dec", ProcessUtilizationType::Decode),
    ("enc", ProcessUtilizationType::Encode),
    ("enc_1", ProcessUtilizationType::Encode),
];

const HSA_CACHE_TYPE_DATA: u32 = 0x0000_0001;
const HSA_CACHE_TYPE_INSTRUCTION: u32 = 0x0000_0002;
const HSA_CACHE_TYPE_CPU: u32 = 0x0000_0004;
// const HSA_CACHE_TYPE_HSACU: u32 = 0x0000_0008;

pub struct AmdGpuController {
    handle: GpuHandle,
    drm_handle: Option<DrmHandle>,
    common: CommonControllerInfo,
    fan_control_handle: RefCell<Option<FanControlHandle>>,
    last_drm_util: RefCell<Option<DrmUtilMap>>,
}

impl AmdGpuController {
    #[allow(unused_variables)]
    pub fn new_from_path(
        common: CommonControllerInfo,
        libdrm_amdgpu: Option<&LibDrmAmdgpu>,
    ) -> anyhow::Result<Self> {
        let handle = GpuHandle::new_from_path(common.sysfs_path.clone())
            .map_err(|error| anyhow!("failed to initialize gpu handle: {error}"))?;

        #[allow(unused_mut)]
        let mut drm_handle = None;
        #[cfg(not(test))]
        if let Some(libdrm_amdgpu) = libdrm_amdgpu {
            if handle.get_driver() == "amdgpu" {
                drm_handle = Some(
                    get_drm_handle(&common, libdrm_amdgpu)
                        .context("Could not get AMD DRM handle")?,
                );
            }
        }

        Ok(Self {
            handle,
            drm_handle,
            common,
            fan_control_handle: RefCell::new(None),
            last_drm_util: RefCell::new(None),
        })
    }

    fn hw_mon_and_then<U>(&self, f: fn(&HwMon) -> Result<U, Error>) -> Option<U> {
        self.handle.hw_monitors.first().and_then(|mon| f(mon).ok())
    }

    fn hw_mon_map<U>(&self, f: fn(&HwMon) -> U) -> Option<U> {
        self.handle.hw_monitors.first().map(f)
    }

    async fn set_static_fan_control(&self, static_speed: f32) -> anyhow::Result<Vec<CommitHandle>> {
        // Stop existing task to set static speed
        self.stop_fan_control(false).await?;

        let mut commit_handles = Vec::new();

        // Use PMFW curve functionality for static speed when it is available
        if let Ok(current_curve) = self.handle.get_fan_curve() {
            if let Ok(true) = self.handle.get_fan_zero_rpm_enable() {
                match self.handle.set_fan_zero_rpm_enable(false) {
                    Ok(zero_rpm_commit) => {
                        commit_handles.push(zero_rpm_commit);
                    }
                    Err(err) => {
                        error!("could not disable zero RPM mode for static fan control: {err}");
                    }
                }
            }

            let allowed_ranges = current_curve.allowed_ranges.clone().ok_or_else(|| {
                anyhow!("The GPU does not allow setting custom fan values (is overdrive enabled?)")
            })?;
            let min_temperature = allowed_ranges.temperature_range.start();
            let max_temperature = allowed_ranges.temperature_range.end();

            #[allow(clippy::cast_sign_loss, clippy::cast_possible_truncation)]
            let custom_pwm = (f32::from(*allowed_ranges.speed_range.end()) * static_speed) as u8;
            let static_pwm = cmp::max(*allowed_ranges.speed_range.start(), custom_pwm);

            let mut points = vec![(*min_temperature, static_pwm)];
            for _ in 1..current_curve.points.len() {
                points.push((*max_temperature, static_pwm));
            }

            let new_curve = PmfwCurve {
                points: points.into_boxed_slice(),
                allowed_ranges: Some(allowed_ranges),
            };

            debug!("setting static curve {new_curve:?}");

            let curve_commit = self
                .handle
                .set_fan_curve(&new_curve)
                .context("Could not set fan curve")?;
            commit_handles.push(curve_commit);

            Ok(commit_handles)
        } else {
            let hw_mon = self
                .handle
                .hw_monitors
                .first()
                .cloned()
                .context("This GPU has no monitor")?;

            hw_mon
                .set_fan_control_method(FanControlMethod::Manual)
                .context("Could not set fan control method")?;

            #[allow(clippy::cast_sign_loss, clippy::cast_possible_truncation)]
            let static_pwm = (f32::from(u8::MAX) * static_speed) as u8;

            hw_mon
                .set_fan_pwm(static_pwm)
                .context("could not set fan speed")?;

            debug!("set fan speed to {}", static_speed);

            Ok(vec![])
        }
    }

    async fn start_curve_fan_control(
        &self,
        curve: FanCurve,
        settings: FanControlSettings,
    ) -> anyhow::Result<Option<CommitHandle>> {
        // Use the PMFW curve functionality when it is available
        // Otherwise, fall back to manual fan control via a task
        if let Ok(current_curve) = self.handle.get_fan_curve() {
            let new_curve = curve
                .into_pmfw_curve(current_curve.clone())
                .context("Invalid fan curve")?;

            debug!("setting pmfw curve {new_curve:?}");

            let commit_handle = self
                .handle
                .set_fan_curve(&new_curve)
                .context("Could not set fan curve")?;

            Ok(Some(commit_handle))
        } else {
            self.start_curve_fan_control_task(curve, settings).await?;
            Ok(None)
        }
    }

    async fn start_curve_fan_control_task(
        &self,
        curve: FanCurve,
        settings: FanControlSettings,
    ) -> anyhow::Result<()> {
        // Stop existing task to re-apply new curve
        self.stop_fan_control(false).await?;

        let hw_mon = self
            .handle
            .hw_monitors
            .first()
            .cloned()
            .context("This GPU has no monitor")?;

        let temps = hw_mon.get_temps();
        match temps.len() {
            0 => return Err(anyhow!("GPU has no temperature reporting")),
            1 => {
                warn!("GPU has only one temperature sensor, 'temperature_key' setting will be ignored");
            }
            _ => {
                if !temps.contains_key(&settings.temperature_key) {
                    return Err(anyhow!(
                        "Sensor with name {} not found, available sensors: {}",
                        settings.temperature_key,
                        temps
                            .keys()
                            .map(String::as_str)
                            .collect::<Vec<&str>>()
                            .join(",")
                    ));
                }
            }
        }

        hw_mon
            .set_fan_control_method(FanControlMethod::Manual)
            .context("Could not set fan control method")?;

        let mut notify_guard = self
            .fan_control_handle
            .try_borrow_mut()
            .map_err(|err| anyhow!("Lock error: {err}"))?;

        let notify = Rc::new(Notify::new());
        let task_notify = notify.clone();

        debug!("spawning new fan control task");
        let handle = tokio::task::spawn_local(async move {
            let mut last_pwm = (None, Instant::now());
            let mut last_temp = 0.0;

            // If the fan speed could was able to be set at least once
            let mut control_available = false;

            let temp_key = settings.temperature_key.clone();
            let interval = Duration::from_millis(settings.interval_ms);
            let spindown_delay = Duration::from_millis(settings.spindown_delay_ms.unwrap_or(0));
            #[allow(clippy::cast_precision_loss)]
            let change_threshold = settings.change_threshold.unwrap_or(0) as f32;

            let mut retries = 0;

            loop {
                select! {
                    () = sleep(interval) => (),
                    () = task_notify.notified() => break,
                }

                let mut temps = hw_mon.get_temps();
                let temp = if temps.len() == 1 {
                    temps.into_values().next().unwrap()
                } else if let Some(value) = temps.remove(&temp_key) {
                    value
                } else {
                    retries += 1;

                    if retries == FAN_CONTROL_RETRIES {
                        error!("could not get temperature sensor {temp_key}, exiting fan control (reached max attempts)");
                        break;
                    }
                    error!("could not get temperature sensor {temp_key} from {} sensors (assuming error is temporary, attempt {retries}/{FAN_CONTROL_RETRIES})", temps.len());
                    continue;
                };

                let current_temp = temp.current.expect("Missing temp");

                if (last_temp - current_temp).abs() < change_threshold {
                    trace!("temperature changed from {last_temp}°C to {current_temp}°C, which is less than the {change_threshold}°C threshold, skipping speed adjustment");
                    continue;
                }

                let target_pwm = curve.pwm_at_temp(temp);
                let now = Instant::now();

                if let (Some(previous_pwm), previous_timestamp) = last_pwm {
                    let diff = now - previous_timestamp;
                    if target_pwm < previous_pwm && diff < spindown_delay {
                        trace!(
                            "delaying fan spindown ({}ms left)",
                            (spindown_delay - diff).as_millis()
                        );
                        continue;
                    }
                }

                last_pwm = (Some(target_pwm), now);
                last_temp = current_temp;

                trace!("fan control tick: setting pwm to {target_pwm}");

                match hw_mon.set_fan_pwm(target_pwm) {
                    Ok(()) => control_available = true,
                    Err(err) => {
                        error!("could not set fan speed: {err}");
                        if control_available {
                            retries += 1;

                            if retries == FAN_CONTROL_RETRIES {
                                error!("could not set fan speed after {retries} attempts, exiting fan control (reached max attempts)");
                                break;
                            }

                            info!("fan control was previously available, assuming the error is temporary (attempt {retries}/{FAN_CONTROL_RETRIES})");

                            if !matches!(
                                hw_mon.get_fan_control_method(),
                                Ok(FanControlMethod::Manual),
                            ) {
                                info!("fan control method was changed externally, setting back to manual");
                                if let Err(err) =
                                    hw_mon.set_fan_control_method(FanControlMethod::Manual)
                                {
                                    error!("could not set fan control back to manual: {err}");
                                    break;
                                }
                            }
                        } else {
                            info!("disabling fan control");
                            break;
                        }
                    }
                }
                retries = 0;
            }
            debug!("exited fan control task");

            if let Err(err) = hw_mon.set_fan_control_method(FanControlMethod::Auto) {
                error!("could not reset fan control back to auto: {err}");
            }
        });

        *notify_guard = Some((notify, handle));

        debug!(
            "started fan control with interval {}ms",
            settings.interval_ms
        );

        Ok(())
    }

    async fn stop_fan_control(&self, reset_mode: bool) -> anyhow::Result<()> {
        let maybe_notify = self
            .fan_control_handle
            .try_borrow_mut()
            .map_err(|err| anyhow!("Lock error: {err}"))?
            .take();
        if let Some((notify, handle)) = maybe_notify {
            notify.notify_one();
            handle.await?;
        }

        if reset_mode {
            if self.handle.get_fan_curve().is_ok() {
                if let Err(err) = self.handle.reset_fan_curve() {
                    warn!("could not reset fan curve: {err:#}");
                }
            }

            if let Some(hw_mon) = self.handle.hw_monitors.first().cloned() {
                if let Ok(current_control) = hw_mon.get_fan_control_method() {
                    if !matches!(current_control, FanControlMethod::Auto) {
                        hw_mon
                            .set_fan_control_method(FanControlMethod::Auto)
                            .context("Could not set fan control back to automatic")?;
                    }
                }
            }
        }

        Ok(())
    }

    fn get_power_states_kind(
        &self,
        gpu_config: Option<&GpuConfig>,
        kind: PowerLevelKind,
        attempt: u32,
    ) -> Vec<PowerState> {
        let enabled_states = gpu_config.and_then(|gpu| gpu.power_states.get(&kind));
        let levels = self
            .handle
            .get_clock_levels(kind)
            .unwrap_or_else(|_| PowerLevels {
                levels: Vec::new(),
                active: None,
            })
            .levels;

        if attempt < MAX_PSTATE_READ_ATTEMPTS
            && levels.iter().any(|value| *value >= u64::from(u16::MAX))
        {
            debug!("GPU reported nonsensical p-state value, retrying");
            return self.get_power_states_kind(gpu_config, kind, attempt + 1);
        }

        levels
            .into_iter()
            .enumerate()
            .map(|(i, value)| {
                let i = u8::try_from(i).unwrap();
                let enabled = enabled_states.is_none_or(|enabled| enabled.contains(&i));
                PowerState {
                    enabled,
                    min_value: None,
                    value,
                    index: Some(i),
                }
            })
            .collect()
    }

    fn first_hw_mon(&self) -> anyhow::Result<&HwMon> {
        self.handle
            .hw_monitors
            .first()
            .context("GPU has no hardware monitor")
    }

    fn get_clockspeed(&self) -> ClockspeedStats {
        let vram_clockspeed = self
            .drm_handle
            .as_ref()
            .and_then(|handle| handle.sensor_info(SENSOR_TYPE::GFX_MCLK).ok())
            .map(u64::from)
            .or_else(|| self.hw_mon_and_then(HwMon::get_vram_clockspeed));

        ClockspeedStats {
            gpu_clockspeed: self.hw_mon_and_then(HwMon::get_gpu_clockspeed),
            current_gfxclk: self.get_current_gfxclk(),
            vram_clockspeed,
        }
    }

    fn get_current_gfxclk(&self) -> Option<u64> {
        self.drm_handle
            .as_ref()
            .and_then(|drm_handle| drm_handle.get_gpu_metrics().ok())
            .and_then(|metrics| metrics.get_current_gfxclk())
            .map(u64::from)
    }

    fn get_full_vbios_version(&self) -> Option<String> {
        if let Some(drm_handle) = &self.drm_handle {
            if let Ok(vbios_info) = drm_handle.get_vbios_info() {
                return Some(format!("{} [{}]", vbios_info.ver, vbios_info.date));
            }
        }

        self.handle.get_vbios_version().ok()
    }

    fn get_drm_info(&self) -> Option<DrmInfo> {
        use libdrm_amdgpu_sys::AMDGPU::VRAM_TYPE;

        let cache_info = self
            .kfd_node_path()
            .inspect(|path| debug!("found KFD node path at '{}'", path.display()))
            .and_then(|path| match read_cache_info_from_kfd(&path) {
                Ok(info) => Some(info),
                Err(err) => {
                    warn!("could not read cache info from kfd sysfs: {err:#}");
                    None
                }
            });

        trace!("Reading DRM info");
        let drm_handle = self.drm_handle.as_ref();

        let drm_memory_info =
            drm_handle
                .and_then(|handle| handle.memory_info().ok())
                .map(|memory_info| DrmMemoryInfo {
                    resizeable_bar: Some(memory_info.check_resizable_bar()),
                    cpu_accessible_used: memory_info.cpu_accessible_vram.heap_usage,
                    cpu_accessible_total: memory_info.cpu_accessible_vram.total_heap_size,
                });

        match drm_handle {
            Some(handle) => handle.device_info().ok().map(|drm_info| DrmInfo {
                device_name: drm_info.find_device_name(),
                pci_revision_id: Some(drm_info.pci_rev_id()),
                family_name: Some(drm_info.get_family_name().to_string()),
                family_id: Some(drm_info.family_id()),
                asic_name: Some(drm_info.get_asic_name().to_string()),
                chip_class: Some(drm_info.get_chip_class().to_string()),
                compute_units: Some(drm_info.cu_active_number),
                isa: drm_info
                    .get_gfx_target_version()
                    .map(|version| version.to_string()),
                streaming_multiprocessors: None,
                cuda_cores: None,
                vram_type: Some(drm_info.get_vram_type().to_string()),
                vram_vendor: self.handle.get_vram_vendor().ok(),
                vram_clock_ratio: match drm_info.get_vram_type() {
                    VRAM_TYPE::GDDR6 => 2.0,
                    _ => 1.0,
                },
                vram_bit_width: Some(drm_info.vram_bit_width),
                vram_max_bw: Some(drm_info.peak_memory_bw_gb().to_string()),
                cache_info: cache_info.unwrap_or_else(|| {
                    let mut caches = vec![
                        CacheInstance {
                            size: drm_info.get_l1_cache_size(),
                            key: CacheKey {
                                level: 1,
                                types: vec![],
                            },
                        };
                        drm_info.cu_active_number as usize
                    ];
                    caches.push(CacheInstance {
                        size: drm_info.calc_l2_cache_size(),
                        key: CacheKey {
                            level: 2,
                            types: vec![],
                        },
                    });
                    caches.push(CacheInstance {
                        key: CacheKey {
                            level: 3,
                            types: vec![],
                        },
                        size: drm_info.calc_l3_cache_size_mb() * 1024 * 1024,
                    });
                    caches
                }),
                memory_info: drm_memory_info,
                rop_info: Some(RopInfo {
                    unit_count: drm_info.rb_pipes(),
                    operations_factor: if drm_info.get_asic_name().rbplus_allowed() {
                        8
                    } else {
                        4
                    },
                    operations_count: drm_info.calc_rop_count(),
                }),
                intel: IntelDrmInfo::default(),
            }),
            None => None,
        }
    }

    fn get_link_info(&self) -> LinkInfo {
        #[cfg(not(test))]
        let gpu_pcie_port_bus = self
            .handle
            .get_pci_slot_name()
            .and_then(|name| name.parse::<PCI::BUS_INFO>().ok())
            .map(|bus_info| bus_info.get_gpu_pcie_port_bus());
        #[cfg(test)]
        let gpu_pcie_port_bus: Option<PCI::BUS_INFO> = None;
        let current_link = gpu_pcie_port_bus.and_then(|bus| bus.get_current_link_info());
        let max_pcie_link = gpu_pcie_port_bus.and_then(|bus| bus.get_max_link_info());
        let max_system_link = gpu_pcie_port_bus.and_then(|bus| bus.get_max_system_link());

        let max_link = if let (Some(max_pcie_link), Some(max_system_link)) =
            (max_pcie_link, max_system_link)
        {
            Some(PCI::LINK {
                r#gen: cmp::min(max_pcie_link.r#gen, max_system_link.r#gen),
                width: cmp::min(max_pcie_link.width, max_system_link.width),
            })
        } else {
            None
        };

        LinkInfo {
            current_width: current_link
                .map(|link| link.width.to_string())
                .or_else(|| self.handle.get_current_link_width().ok()),
            current_speed: current_link
                .map(|link| format!("Gen {}", link.gen))
                .or_else(|| self.handle.get_current_link_speed().ok()),
            max_width: max_link
                .map(|link| link.width.to_string())
                .or_else(|| self.handle.get_max_link_width().ok()),
            max_speed: max_link
                .map(|link| format!("Gen {}", link.gen))
                .or_else(|| self.handle.get_max_link_speed().ok()),
        }
    }

    fn get_throttle_info(&self) -> Option<BTreeMap<String, Vec<String>>> {
        use libdrm_amdgpu_sys::AMDGPU::ThrottlerType;

        self.drm_handle
            .as_ref()
            .and_then(|drm_handle| drm_handle.get_gpu_metrics().ok())
            .and_then(|metrics| metrics.get_throttle_status_info())
            .map(|throttle| {
                let mut grouped_bits: HashMap<ThrottlerType, HashSet<u8>> = HashMap::new();

                for bit in throttle.get_all_throttler() {
                    let throttle_type = ThrottlerType::from(bit);
                    grouped_bits
                        .entry(throttle_type)
                        .or_default()
                        .insert(bit as u8);
                }

                grouped_bits
                    .into_iter()
                    .map(|(throttle_type, bits)| {
                        let mut names: Vec<String> = bits
                            .into_iter()
                            .map(|bit| ThrottlerBit::from(bit).to_string())
                            .collect();
                        names.sort_unstable();
                        (throttle_type.to_string(), names)
                    })
                    .collect()
            })
    }

    fn debugfs_path(&self) -> Option<PathBuf> {
        let slot_id = self.handle.get_pci_slot_name()?;
        let name_search_term = format!("dev={slot_id}");

        for entry in fs::read_dir("/sys/kernel/debug/dri").ok()?.flatten() {
            let debugfs_path = entry.path();
            let name_file_path = debugfs_path.join("name");
            if name_file_path.exists() {
                if let Ok(contents) = fs::read_to_string(&name_file_path) {
                    if contents.contains(&name_search_term) {
                        return Some(debugfs_path);
                    }
                }
            }
        }

        None
    }

    fn is_steam_deck(&self) -> bool {
        self.common.pci_info.device_pci_info.vendor_id == VENDOR_AMD
            && STEAM_DECK_IDS.contains(&self.common.pci_info.device_pci_info.model_id.as_str())
    }

    fn kfd_node_path(&self) -> Option<PathBuf> {
        self.drm_handle
            .as_ref()
            .and_then(|handle| handle.get_pci_bus_info().ok())
            .and_then(|bus_info| bus_info.get_drm_render_path().ok())
            .and_then(|path| {
                path.file_name()
                    .and_then(|name| name.to_str())
                    .map(str::to_owned)
            })
            .and_then(|name| name.strip_prefix("renderD").map(str::to_owned))
            .and_then(|render_minor| {
                let nodes_dir = fs::read_dir("/sys/class/kfd/kfd/topology/nodes").ok()?;
                nodes_dir.into_iter().flatten().find_map(|entry| {
                    fs::read_to_string(entry.path().join("properties"))
                        .ok()
                        .filter(|node_properties| {
                            node_properties
                                .lines()
                                .filter_map(|line| line.split_once(' '))
                                .any(|(key, value)| {
                                    key == "drm_render_minor" && value == render_minor
                                })
                        })
                        .map(|_| entry.path())
                })
            })
    }
}

impl GpuController for AmdGpuController {
    fn controller_info(&self) -> &CommonControllerInfo {
        &self.common
    }

    fn device_type(&self) -> DeviceType {
        self.drm_handle
            .as_ref()
            .and_then(|drm| drm.device_info().ok())
            .map_or(DeviceType::Dedicated, |info| {
                if (info.ids_flags & AMDGPU_IDS_FLAGS_FUSION) > 0 {
                    DeviceType::Integrated
                } else {
                    DeviceType::Dedicated
                }
            })
    }

    fn get_info(&self) -> LocalBoxFuture<'_, DeviceInfo> {
        Box::pin(async move {
            let vulkan_instances = get_vulkan_info(&self.common).await.unwrap_or_else(|err| {
                warn!("could not load vulkan info: {err:#}");
                vec![]
            });
            let pci_info = Some(self.common.pci_info.clone());
            let driver = self.handle.get_driver().to_owned();
            let vbios_version = self.get_full_vbios_version();
            let link_info = self.get_link_info();
            let drm_info = self.get_drm_info();
            let opencl_info = get_opencl_info(&self.common);

            DeviceInfo {
                pci_info,
                vulkan_instances,
                driver,
                vbios_version,
                link_info,
                opencl_info,
                drm_info,
            }
        })
    }

    #[allow(clippy::cast_sign_loss, clippy::cast_possible_truncation)]
    fn get_stats(&self, gpu_config: Option<&GpuConfig>) -> DeviceStats {
        let metrics = GpuMetrics::get_from_sysfs_path(self.handle.get_path()).ok();
        let metrics = metrics.as_ref();

        let pmfw_curve = self.handle.get_fan_curve().ok();
        let pmfw_curve_range = pmfw_curve
            .as_ref()
            .and_then(|curve| curve.allowed_ranges.as_ref())
            .map(|range| &range.speed_range);

        let pwm_max = pmfw_curve_range
            .map(|range| *range.end())
            .map(|percent| (f64::from(percent) * 2.55) as u32)
            .or_else(|| self.hw_mon_and_then(HwMon::get_fan_max_pwm).map(u32::from));
        let pwm_min = pmfw_curve_range
            .map(|range| *range.start())
            .map(|percent| (f64::from(percent) * 2.55) as u32)
            .or_else(|| self.hw_mon_and_then(HwMon::get_fan_min_pwm).map(u32::from));

        let fan_settings = gpu_config.and_then(|config| config.fan_control_settings.as_ref());
        DeviceStats {
            fan: FanStats {
                control_enabled: gpu_config.is_some_and(|config| config.fan_control_enabled),
                control_mode: fan_settings.map(|settings| settings.mode),
                static_speed: fan_settings.map(|settings| settings.static_speed),
                curve: fan_settings.map(|settings| settings.curve.0.clone()),
                spindown_delay_ms: fan_settings.and_then(|settings| settings.spindown_delay_ms),
                change_threshold: fan_settings.and_then(|settings| settings.change_threshold),
                temperature_key: fan_settings.map(|settings| settings.temperature_key.clone()),
                auto_threshold: None,
                speed_current: self.hw_mon_and_then(HwMon::get_fan_current).or_else(|| {
                    metrics
                        .and_then(MetricsInfo::get_current_fan_speed)
                        .map(u32::from)
                }),
                speed_max: self.hw_mon_and_then(HwMon::get_fan_max),
                speed_min: self.hw_mon_and_then(HwMon::get_fan_min),
                pwm_current: self.hw_mon_and_then(HwMon::get_fan_pwm).or_else(|| {
                    metrics
                        .and_then(MetricsInfo::get_fan_pwm)
                        .and_then(|pwm| u8::try_from(pwm).ok())
                }),
                pwm_max,
                pwm_min,
                temperature_range: pmfw_curve
                    .as_ref()
                    .and_then(|curve| curve.allowed_ranges.as_ref())
                    .map(|range| {
                        (
                            *range.temperature_range.start(),
                            *range.temperature_range.end(),
                        )
                    }),
                pmfw_info: PmfwInfo {
                    acoustic_limit: self.handle.get_fan_acoustic_limit().ok(),
                    acoustic_target: self.handle.get_fan_acoustic_target().ok(),
                    target_temp: self.handle.get_fan_target_temperature().ok(),
                    minimum_pwm: self.handle.get_fan_minimum_pwm().ok(),
                    zero_rpm_enable: self.handle.get_fan_zero_rpm_enable().ok(),
                    zero_rpm_temperature: self.handle.get_fan_zero_rpm_stop_temperature().ok(),
                },
            },
            clockspeed: self.get_clockspeed(),
            voltage: VoltageStats {
                gpu: self.hw_mon_and_then(HwMon::get_gpu_voltage),
                northbridge: self.hw_mon_and_then(HwMon::get_northbridge_voltage),
            },
            vram: VramStats {
                total: self.handle.get_total_vram().ok(),
                used: self.handle.get_used_vram().ok(),
            },
            power: PowerStats {
                average: self.hw_mon_and_then(HwMon::get_power_average),
                current: self.hw_mon_and_then(HwMon::get_power_input),
                cap_current: self.hw_mon_and_then(HwMon::get_power_cap),
                cap_max: self.hw_mon_and_then(HwMon::get_power_cap_max),
                cap_min: self.hw_mon_and_then(HwMon::get_power_cap_min),
                cap_default: self.hw_mon_and_then(HwMon::get_power_cap_default),
            },
            temps: self.hw_mon_map(HwMon::get_temps).unwrap_or_default(),
            busy_percent: self.handle.get_busy_percent().ok(),
            performance_level: self.handle.get_power_force_performance_level().ok(),
            core_power_state: self
                .handle
                .get_core_clock_levels()
                .ok()
                .and_then(|levels| levels.active),
            memory_power_state: self
                .handle
                .get_memory_clock_levels()
                .ok()
                .and_then(|levels| levels.active),
            pcie_power_state: self
                .handle
                .get_pcie_clock_levels()
                .ok()
                .and_then(|levels| levels.active),
            throttle_info: self.get_throttle_info(),
        }
    }

    fn get_clocks_info(&self, _gpu_config: Option<&GpuConfig>) -> anyhow::Result<ClocksInfo> {
        let clocks_table = self
            .handle
            .get_clocks_table()
            .context("Clocks table not available")?;

        Ok(clocks_table.into())
    }

    fn get_power_states(&self, gpu_config: Option<&GpuConfig>) -> PowerStates {
        let core = self.get_power_states_kind(gpu_config, PowerLevelKind::CoreClock, 0);
        let vram = self.get_power_states_kind(gpu_config, PowerLevelKind::MemoryClock, 0);
        PowerStates { core, vram }
    }

    fn get_power_profile_modes(&self) -> anyhow::Result<PowerProfileModesTable> {
        Ok(self.handle.get_power_profile_modes()?)
    }

    fn reset_pmfw_settings(&self) {
        let handle = &self.handle;
        if self.handle.get_fan_target_temperature().is_ok() {
            if let Err(err) = handle.reset_fan_target_temperature() {
                warn!("Could not reset target temperature: {err:#}");
            }
        }
        if self.handle.get_fan_acoustic_target().is_ok() {
            if let Err(err) = handle.reset_fan_acoustic_target() {
                warn!("Could not reset acoustic target: {err:#}");
            }
        }
        if self.handle.get_fan_acoustic_limit().is_ok() {
            if let Err(err) = handle.reset_fan_acoustic_limit() {
                warn!("Could not reset acoustic limit: {err:#}");
            }
        }
        if self.handle.get_fan_minimum_pwm().is_ok() {
            if let Err(err) = handle.reset_fan_minimum_pwm() {
                warn!("Could not reset minimum pwm: {err:#}");
            }
        }
    }

    fn vbios_dump(&self) -> anyhow::Result<Vec<u8>> {
        let debugfs = self.debugfs_path().context("DebugFS not found")?;
        fs::read(debugfs.join("amdgpu_vbios")).context("Could not read VBIOS file")
    }

    #[allow(clippy::too_many_lines)]
    fn apply_config<'a>(&'a self, config: &'a GpuConfig) -> LocalBoxFuture<'a, anyhow::Result<()>> {
        Box::pin(async {
            let mut commit_handles = VecDeque::new();

            // Reset the clocks table in case the settings get reverted back to not having a clocks value configured
            self.handle.reset_clocks_table().ok();

            if !config.fan_control_enabled {
                self.stop_fan_control(true)
                    .await
                    .context("Failed to stop fan control")?;
            }

            if self.is_steam_deck() {
                // Van Gogh/Sephiroth only allow clock settings to be used with manual performance mode
                self.handle
                    .set_power_force_performance_level(PerformanceLevel::Manual)
                    .ok();
            }

            if config.is_core_clocks_used() {
                match self.handle.get_clocks_table() {
                    Ok(original_table) => {
                        let mut table = original_table.clone();
                        apply_clocks_config_to_table(&config.clocks_configuration, &mut table)
                            .context("Failed to apply clocks configuration to table")?;

                        debug!(
                            "writing clocks commands: {:#?}",
                            table
                                .get_commands(&original_table)
                                .context("Failed to get table commands")?
                        );

                        let handle = self
                            .handle
                            .set_clocks_table(&table)
                            .context("Could not write clocks table")
                            .with_context(|| {
                                format!(
                                    "Clocks table commands: {:?}",
                                    table.get_commands(&original_table)
                                )
                            })?;
                        commit_handles.push_back(handle);
                    }
                    Err(err) => {
                        error!("custom clock settings are present but will be ignored, could not get clocks table: {err}");
                    }
                }
            }

            match self.handle.get_power_force_performance_level() {
                Ok(_) => {
                    let performance_level =
                        config.performance_level.unwrap_or(PerformanceLevel::Auto);

                    self.handle
                        .set_power_force_performance_level(performance_level)
                        .context("Failed to set power performance level")?;
                }
                Err(err) => {
                    error!("could not get current performance level: {err}");
                }
            }

            if let Some(mode_index) = config.power_profile_mode_index {
                if config.performance_level != Some(PerformanceLevel::Manual) {
                    return Err(anyhow!(
                        "Performance level has to be set to `manual` to use power profile modes"
                    ));
                }

                if config.custom_power_profile_mode_hueristics.is_empty() {
                    self.handle
                        .set_active_power_profile_mode(mode_index)
                        .context("Failed to set active power profile mode")?;
                } else {
                    self.handle
                        .set_custom_power_profile_mode_heuristics(
                            &config.custom_power_profile_mode_hueristics,
                        )
                        .context("Failed to set custom power profile mode heuristics")?;
                }
            }

            if config.fan_control_enabled {
                if let Some(ref settings) = config.fan_control_settings {
                    match settings.mode {
                        lact_schema::FanControlMode::Static => {
                            let fan_handles = self
                                .set_static_fan_control(settings.static_speed)
                                .await
                                .context("Failed to set static fan control")?;

                            for handle in fan_handles {
                                commit_handles.push_front(handle);
                            }
                        }
                        lact_schema::FanControlMode::Curve => {
                            if settings.curve.0.is_empty() {
                                return Err(anyhow!("Cannot use empty fan curve"));
                            }

                            if let Some(commit_handle) = self
                                .start_curve_fan_control(settings.curve.clone(), settings.clone())
                                .await
                                .context("Failed to set curve fan control")?
                            {
                                commit_handles.push_front(commit_handle);
                            }
                        }
                    }
                } else {
                    return Err(anyhow!(
                        "Trying to enable fan control with no settings provided"
                    ));
                }
            } else {
                let pmfw = &config.pmfw_options;
                if let Some(acoustic_limit) = pmfw.acoustic_limit {
                    if self
                        .handle
                        .get_fan_acoustic_limit()
                        .context("Could not get acoustic limit")?
                        .current
                        != acoustic_limit
                    {
                        let commit_handle = self
                            .handle
                            .set_fan_acoustic_limit(acoustic_limit)
                            .context("Could not set acoustic limit")?;
                        commit_handles.push_front(commit_handle);
                    }
                }
                if let Some(acoustic_target) = pmfw.acoustic_target {
                    if self
                        .handle
                        .get_fan_acoustic_target()
                        .context("Could not get acoustic target")?
                        .current
                        != acoustic_target
                    {
                        let commit_handle = self
                            .handle
                            .set_fan_acoustic_target(acoustic_target)
                            .context("Could not set acoustic target")?;
                        commit_handles.push_front(commit_handle);
                    }
                }
                if let Some(target_temperature) = pmfw.target_temperature {
                    if self
                        .handle
                        .get_fan_target_temperature()
                        .context("Could not get target temperature")?
                        .current
                        != target_temperature
                    {
                        let commit_handle = self
                            .handle
                            .set_fan_target_temperature(target_temperature)
                            .context("Could not set target temperature")?;
                        commit_handles.push_front(commit_handle);
                    }
                }
                if let Some(minimum_pwm) = pmfw.minimum_pwm {
                    if self
                        .handle
                        .get_fan_minimum_pwm()
                        .context("Could not get minimum pwm")?
                        .current
                        != minimum_pwm
                    {
                        let commit_handle = self
                            .handle
                            .set_fan_minimum_pwm(minimum_pwm)
                            .context("Could not set minimum pwm")?;
                        commit_handles.push_front(commit_handle);
                    }
                }
            }

            // Unlike the other PMFW options, zero rpm should be functional with a custom curve
            if let Some(zero_rpm) = config.pmfw_options.zero_rpm {
                match self.handle.get_fan_zero_rpm_enable() {
                    Ok(current_zero_rpm) => {
                        if current_zero_rpm != zero_rpm {
                            let commit_handle = self
                                .handle
                                .set_fan_zero_rpm_enable(zero_rpm)
                                .context("Could not set zero RPM mode")?;
                            commit_handles.push_front(commit_handle);
                        }
                    }
                    Err(err) => {
                        error!("zero RPM is present in the config, but not available on the GPU: {err}");
                    }
                }
            }

            if let Some(zero_rpm_threshold) = config.pmfw_options.zero_rpm_threshold {
                match self.handle.get_fan_zero_rpm_stop_temperature() {
                    Ok(current_threshold) => {
                        if current_threshold.current != zero_rpm_threshold {
                            let commit_handle = self
                                .handle
                                .set_fan_zero_rpm_stop_temperature(zero_rpm_threshold)
                                .context("Could not set zero RPM temperature")?;
                            commit_handles.push_front(commit_handle);
                        }
                    }
                    Err(err) => {
                        error!("zero RPM threshold is present in the config, but not available on the GPU: {err}");
                    }
                }
            }

            if let Some(configured_cap) = config.power_cap {
                let hw_mon = self.first_hw_mon()?;

                hw_mon
                    .set_power_cap(configured_cap)
                    .with_context(|| format!("Failed to set power cap: {configured_cap}"))?;
            } else if let Ok(hw_mon) = self.first_hw_mon() {
                if let Ok(default_cap) = hw_mon.get_power_cap_default() {
                    if Ok(default_cap) != hw_mon.get_power_cap() {
                        hw_mon.set_power_cap(default_cap).with_context(|| {
                            format!("Failed to set power cap to default cap: {default_cap}")
                        })?;
                    }
                }
            }

            for handle in commit_handles {
                handle.commit()?;
            }

            for (kind, states) in &config.power_states {
                if config.performance_level != Some(PerformanceLevel::Manual) {
                    return Err(anyhow!(
                        "Performance level has to be set to `manual` to configure power states"
                    ));
                }

                self.handle
                    .set_enabled_power_levels(*kind, states)
                    .with_context(|| format!("Could not set {kind:?} power states"))?;
            }

            Ok(())
        })
    }

    fn reset_clocks(&self) -> anyhow::Result<()> {
        if self.handle.get_clocks_table().is_err() {
            return Ok(());
        }

        self.handle.reset_clocks_table()?;

        Ok(())
    }

    fn cleanup(&self) -> LocalBoxFuture<'_, ()> {
        async {
            if let Some((fan_notify, fan_handle)) = self.fan_control_handle.take() {
                debug!("sending stop notification to old fan control task");
                fan_notify.notify_one();
                fan_handle.await.unwrap();
                debug!("finished controller cleanup");
            }
        }
        .boxed_local()
    }

    fn process_list(&self) -> anyhow::Result<ProcessList> {
        let mut last_total_time_map = self.last_drm_util.borrow_mut();
        fdinfo::read_process_list(
            &self.common,
            DRM_VRAM_KEYS,
            DRM_ENGINES,
            &mut last_total_time_map,
        )
    }
}

#[cfg(not(test))]
fn get_drm_handle(
    common: &CommonControllerInfo,
    libdrm_amdgpu: &LibDrmAmdgpu,
) -> anyhow::Result<DrmHandle> {
    use std::os::unix::io::IntoRawFd;

    let path = common.get_drm_render()?;
    let drm_file = fs::OpenOptions::new()
        .read(true)
        .write(true)
        .open(&path)
        .with_context(|| format!("Could not open drm file at {}", path.display()))?;
    let (handle, _, _) = libdrm_amdgpu
        .init_device_handle(drm_file.into_raw_fd())
        .map_err(|err| anyhow!("Could not open drm handle, error code {err}"))?;
    Ok(handle)
}

fn apply_clocks_config_to_table(
    config: &ClocksConfiguration,
    table: &mut ClocksTableGen,
) -> anyhow::Result<()> {
    if let ClocksTableGen::Rdna(ref mut table) = table {
        // Avoid writing settings to the clocks table except the user-specified ones
        // There is an issue on some GPU models where the default values are actually outside of the allowed range
        // See https://github.com/sibradzic/amdgpu-clocks/issues/32#issuecomment-829953519 (part 2) for an example
        table.clear();

        // Normalize the VDDC curve - make sure all of the values are within the allowed range
        table.normalize_vddc_curve();

        match config.voltage_offset {
            Some(offset) => table.set_voltage_offset(offset)?,
            None => table.voltage_offset = None,
        }

        if let Some(offset) = config.gpu_clock_offsets.get(&0) {
            table.sclk_offset = Some(*offset);
        }
    }

    if let Some(min_clockspeed) = config.min_core_clock {
        table.set_min_sclk(min_clockspeed)?;
    }
    if let Some(min_clockspeed) = config.min_memory_clock {
        table.set_min_mclk(min_clockspeed)?;
    }
    if let Some(min_voltage) = config.min_voltage {
        table.set_min_voltage(min_voltage)?;
    }

    if let Some(clockspeed) = config.max_core_clock {
        table.set_max_sclk(clockspeed)?;
    }
    if let Some(clockspeed) = config.max_memory_clock {
        table.set_max_mclk(clockspeed)?;
    }
    if let Some(voltage) = config.max_voltage {
        table.set_max_voltage(voltage)?;
    }

    if !config.gpu_vf_curve.is_empty() {
        // Validate first
        for (i, point) in &config.gpu_vf_curve {
            if let Some(clockspeed) = point.clockspeed {
                let range = match table {
                    ClocksTableGen::Gcn(table) => table.od_range.sclk,
                    ClocksTableGen::Rdna(table) => table
                        .od_range
                        .curve_sclk_points
                        .get(*i as usize)
                        .copied()
                        .unwrap_or_default(),
                };
                let (min, max) = range.into_full().context("SCLK range not present")?;

                if !(min..=max).contains(&clockspeed) {
                    bail!("Clockspeed {clockspeed} is not in the allowed range {min}-{max}");
                }
            }

            if let Some(voltage) = point.voltage {
                let range = match table {
                    ClocksTableGen::Gcn(table) => table.od_range.vddc,
                    ClocksTableGen::Rdna(table) => table
                        .od_range
                        .curve_voltage_points
                        .get(*i as usize)
                        .copied(),
                };
                let (min, max) = range
                    .unwrap_or_default()
                    .into_full()
                    .context("Voltage range not present")?;

                if !(min..=max).contains(&voltage) {
                    bail!("Voltage {voltage} is not in the allowed range {min}-{max}");
                }
            }
        }

        let points = match table {
            ClocksTableGen::Gcn(table) => &mut table.sclk_levels,
            ClocksTableGen::Rdna(table) => &mut table.vddc_curve,
        };
        for (i, point) in &config.gpu_vf_curve {
            let level = points
                .get_mut(*i as usize)
                .with_context(|| format!("GPU does not have a p-state {i}"))?;

            if let Some(clockspeed) = point.clockspeed {
                level.clockspeed = clockspeed;
            }

            if let Some(voltage) = point.voltage {
                level.voltage = voltage;
            }
        }

        // Apply RDNA1 OD_SCLK options in addition to the vddc curve
        if let ClocksTableGen::Rdna(table) = table {
            if let Some(min_clock) = config.gpu_vf_curve.get(&0) {
                table.current_sclk_range.min = min_clock.clockspeed;
            }

            #[allow(clippy::cast_possible_truncation)]
            if let Some(max_clock) = config.gpu_vf_curve.get(&(table.vddc_curve.len() as u8 - 1)) {
                table.current_sclk_range.max = max_clock.clockspeed;
            }
        }
    }

    if !config.mem_vf_curve.is_empty() {
        match table {
            ClocksTableGen::Gcn(table) => {
                // Validate first
                for (_, point) in &config.mem_vf_curve {
                    if let Some(clockspeed) = point.clockspeed {
                        let (min, max) = table
                            .od_range
                            .mclk
                            .unwrap_or_default()
                            .into_full()
                            .context("MCLK range not present")?;

                        if !(min..=max).contains(&clockspeed) {
                            bail!(
                                "Memory clockspeed {clockspeed} is not in the allowed range {min}-{max}"
                            );
                        }
                    }

                    if let Some(voltage) = point.voltage {
                        let (min, max) = table
                            .od_range
                            .vddc
                            .unwrap_or_default()
                            .into_full()
                            .context("Voltage range not present")?;

                        if !(min..=max).contains(&voltage) {
                            bail!("Voltage {voltage} is not in the allowed range {min}-{max}");
                        }
                    }
                }

                for (i, point) in &config.mem_vf_curve {
                    let level = table
                        .mclk_levels
                        .get_mut(*i as usize)
                        .with_context(|| format!("GPU does not have a p-state {i}"))?;

                    if let Some(clockspeed) = point.clockspeed {
                        level.clockspeed = clockspeed;
                    }

                    if let Some(voltage) = point.voltage {
                        level.voltage = voltage;
                    }
                }
            }
            ClocksTableGen::Rdna(_) => bail!("VRAM VF curve not supported"),
        };
    }

    Ok(())
}

fn read_cache_info_from_kfd(node_path: &Path) -> anyhow::Result<Vec<CacheInstance>> {
    let mut caches: BTreeMap<CacheKey, Vec<CacheInstance>> = BTreeMap::new();

    let caches_dir = fs::read_dir(node_path.join("caches"))?;
    for entry in caches_dir {
        let entry = entry?;

        let contents = fs::read_to_string(entry.path().join("properties"))
            .context("Could not read cache properties")?;
        let cache_info = contents
            .lines()
            .filter_map(|line| line.split_once(' '))
            .collect::<HashMap<_, _>>();

        if let (Some(cache_type), Some(level), Some(size)) = (
            cache_info.get("type"),
            cache_info.get("level"),
            cache_info.get("size"),
        ) {
            let level: u8 = level.parse().context("Invalid cache size")?;
            let size: u32 = size.parse().context("Invalid cache size")?;
            let cache_type: u32 = cache_type.parse().context("Invalid cache size")?;

            let types = [
                (HSA_CACHE_TYPE_DATA, CacheType::Data),
                (HSA_CACHE_TYPE_INSTRUCTION, CacheType::Instruction),
                (HSA_CACHE_TYPE_CPU, CacheType::Cpu),
            ]
            .into_iter()
            .filter(|(mask, _)| cache_type & mask > 0)
            .map(|(_, cache_type)| cache_type)
            .collect();

            let key = CacheKey { level, types };

            caches.entry(key.clone()).or_default().push(CacheInstance {
                size: size * 1024,
                key,
            });
        }
    }

    Ok(caches.into_values().flatten().collect())
}<|MERGE_RESOLUTION|>--- conflicted
+++ resolved
@@ -22,15 +22,9 @@
 use futures::{future::LocalBoxFuture, FutureExt};
 use lact_schema::{
     config::{ClocksConfiguration, FanControlSettings, FanCurve, GpuConfig},
-<<<<<<< HEAD
     CacheInstance, CacheKey, CacheType, ClocksInfo, ClockspeedStats, DeviceInfo, DeviceStats,
-    DrmInfo, FanStats, IntelDrmInfo, LinkInfo, PmfwInfo, PowerState, PowerStates, PowerStats,
-    RopInfo, VoltageStats, VramStats,
-=======
-    ClocksInfo, ClockspeedStats, DeviceInfo, DeviceStats, DeviceType, DrmInfo, FanStats,
-    IntelDrmInfo, LinkInfo, PmfwInfo, PowerState, PowerStates, PowerStats, ProcessList,
-    ProcessUtilizationType, RopInfo, VoltageStats, VramStats,
->>>>>>> 6cc6bd2e
+    DeviceType, DrmInfo, FanStats, IntelDrmInfo, LinkInfo, PmfwInfo, PowerState, PowerStates,
+    PowerStats, ProcessList, ProcessUtilizationType, RopInfo, VoltageStats, VramStats,
 };
 use libdrm_amdgpu_sys::AMDGPU::{GpuMetrics, ThrottlerBit};
 use libdrm_amdgpu_sys::{LibDrmAmdgpu, AMDGPU::SENSOR_INFO::SENSOR_TYPE, PCI};
@@ -55,6 +49,10 @@
 const MAX_PSTATE_READ_ATTEMPTS: u32 = 5;
 const STEAM_DECK_IDS: [&str; 2] = ["163F", "1435"];
 const AMDGPU_IDS_FLAGS_FUSION: u64 = 0x1;
+const HSA_CACHE_TYPE_DATA: u32 = 0x0000_0001;
+const HSA_CACHE_TYPE_INSTRUCTION: u32 = 0x0000_0002;
+const HSA_CACHE_TYPE_CPU: u32 = 0x0000_0004;
+// const HSA_CACHE_TYPE_HSACU: u32 = 0x0000_0008;
 
 const DRM_VRAM_KEYS: &[&str] = &["drm-memory-vram"];
 const DRM_ENGINES: &[(&str, ProcessUtilizationType)] = &[
@@ -64,11 +62,6 @@
     ("enc", ProcessUtilizationType::Encode),
     ("enc_1", ProcessUtilizationType::Encode),
 ];
-
-const HSA_CACHE_TYPE_DATA: u32 = 0x0000_0001;
-const HSA_CACHE_TYPE_INSTRUCTION: u32 = 0x0000_0002;
-const HSA_CACHE_TYPE_CPU: u32 = 0x0000_0004;
-// const HSA_CACHE_TYPE_HSACU: u32 = 0x0000_0008;
 
 pub struct AmdGpuController {
     handle: GpuHandle,
