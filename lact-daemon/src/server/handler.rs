use super::{
    gpu_controller::{fan_control::FanCurve, GpuController},
    system::{self, detect_initramfs_type, PP_FEATURE_MASK_PATH},
};
use crate::config::{self, default_fan_static_speed, Config, FanControlSettings};
use amdgpu_sysfs::{
    gpu_handle::{power_profile_mode::PowerProfileModesTable, PerformanceLevel, PowerLevelKind},
    sysfs::SysFS,
};
use anyhow::{anyhow, Context};
use lact_schema::{
    default_fan_curve,
    request::{ConfirmCommand, SetClocksCommand},
    ClocksInfo, DeviceInfo, DeviceListEntry, DeviceStats, FanControlMode, FanOptions, PmfwOptions,
    PowerStates,
};
use libflate::gzip;
use nix::libc;
use os_release::OS_RELEASE;
use pciid_parser::Database;
use serde_json::json;
use std::{
    cell::RefCell,
    collections::{BTreeMap, HashMap},
    env,
    fs::{File, Permissions},
    io::{BufWriter, Cursor, Write},
    os::unix::fs::{MetadataExt, PermissionsExt},
    path::{Path, PathBuf},
    rc::Rc,
    sync::{Arc, Mutex},
    time::{Duration, Instant},
};
use tokio::{sync::oneshot, time::sleep};
use tracing::{debug, error, info, trace, warn};

const CONTROLLERS_LOAD_RETRY_ATTEMPTS: u8 = 5;
const CONTROLLERS_LOAD_RETRY_INTERVAL: u64 = 1;

const SNAPSHOT_GLOBAL_FILES: &[&str] = &[
    PP_FEATURE_MASK_PATH,
    "/etc/lact/config.yaml",
    "/proc/version",
];
const SNAPSHOT_DEVICE_FILES: &[&str] = &[
    "uevent",
    "vendor",
    "pp_cur_state",
    "pp_dpm_mclk",
    "pp_dpm_pcie",
    "pp_dpm_sclk",
    "pp_dpm_socclk",
    "pp_features",
    "pp_force_state",
    "pp_mclk_od",
    "pp_num_states",
    "pp_od_clk_voltage",
    "pp_power_profile_mode",
    "pp_sclk_od",
    "pp_table",
    "vbios_version",
    "gpu_busy_percent",
    "current_link_speed",
    "current_link_width",
];
const SNAPSHOT_FAN_CTRL_FILES: &[&str] = &[
    "fan_curve",
    "acoustic_limit_rpm_threshold",
    "acoustic_target_rpm_threshold",
    "fan_minimum_pwm",
    "fan_target_temperature",
];
const SNAPSHOT_HWMON_FILE_PREFIXES: &[&str] =
    &["fan", "pwm", "power", "temp", "freq", "in", "name"];

#[derive(Clone)]
pub struct Handler {
    pub config: Rc<RefCell<Config>>,
    pub gpu_controllers: Rc<BTreeMap<String, GpuController>>,
    confirm_config_tx: Rc<RefCell<Option<oneshot::Sender<ConfirmCommand>>>>,
    pub config_last_applied: Arc<Mutex<Instant>>,
}

impl<'a> Handler {
    pub async fn new(config: Config) -> anyhow::Result<Self> {
        let mut controllers = BTreeMap::new();

        // Sometimes LACT starts too early in the boot process, before the sysfs is initialized.
        // For such scenarios there is a retry logic when no GPUs were found
        for i in 1..=CONTROLLERS_LOAD_RETRY_ATTEMPTS {
            controllers = load_controllers()?;

            if controllers.is_empty() {
                warn!("no GPUs were found, retrying in {CONTROLLERS_LOAD_RETRY_INTERVAL}s (attempt {i}/{CONTROLLERS_LOAD_RETRY_ATTEMPTS})");
                sleep(Duration::from_secs(CONTROLLERS_LOAD_RETRY_INTERVAL)).await;
            } else {
                break;
            }
        }
        info!("initialized {} GPUs", controllers.len());

        let handler = Self {
            gpu_controllers: Rc::new(controllers),
            config: Rc::new(RefCell::new(config)),
            confirm_config_tx: Rc::new(RefCell::new(None)),
            config_last_applied: Arc::new(Mutex::new(Instant::now())),
        };
        handler.apply_current_config().await;

        // Eagerly release memory
        // `load_controllers` allocates and deallocates the entire PCI ID database,
        // this tells the os to release it right away, lowering measured memory usage (the actual usage is low regardless as it was already deallocated)
        unsafe {
            libc::malloc_trim(0);
        }

        Ok(handler)
    }

    pub async fn apply_current_config(&self) {
        let config = self.config.borrow().clone(); // Clone to avoid locking the RwLock on an await point

        *self.config_last_applied.lock().unwrap() = Instant::now();

        for (id, gpu_config) in &config.gpus {
            if let Some(controller) = self.gpu_controllers.get(id) {
                if let Err(err) = controller.apply_config(gpu_config).await {
                    error!("could not apply existing config for gpu {id}: {err}");
                }
            } else {
                info!("could not find GPU with id {id} defined in configuration");
            }
        }
    }

    async fn edit_gpu_config<F: FnOnce(&mut config::Gpu)>(
        &self,
        id: String,
        f: F,
    ) -> anyhow::Result<u64> {
        if self
            .confirm_config_tx
            .try_borrow_mut()
            .map_err(|err| anyhow!("{err}"))?
            .is_some()
        {
            return Err(anyhow!(
                "There is an unconfirmed configuration change pending"
            ));
        }

        let (gpu_config, apply_timer) = {
            let config = self.config.try_borrow().map_err(|err| anyhow!("{err}"))?;
            let apply_timer = config.apply_settings_timer;
            let gpu_config = config.gpus.get(&id).cloned().unwrap_or_default();
            (gpu_config, apply_timer)
        };

        let mut new_config = gpu_config.clone();
        f(&mut new_config);

        let controller = self.controller_by_id(&id)?;

        match controller.apply_config(&new_config).await {
            Ok(()) => {
                self.wait_config_confirm(id, gpu_config, new_config, apply_timer)?;
                Ok(apply_timer)
            }
            Err(apply_err) => {
                error!("could not apply settings: {apply_err:?}");
                match controller.apply_config(&gpu_config).await {
                    Ok(()) => Err(apply_err.context("Could not apply settings")),
                    Err(err) => Err(apply_err.context(err.context(
                        "Could not apply settings, and could not reset to default settings",
                    ))),
                }
            }
        }
    }

    /// Should be called after applying new config without writing it
    fn wait_config_confirm(
        &self,
        id: String,
        previous_config: config::Gpu,
        new_config: config::Gpu,
        apply_timer: u64,
    ) -> anyhow::Result<()> {
        let (tx, rx) = oneshot::channel();
        *self
            .confirm_config_tx
            .try_borrow_mut()
            .map_err(|err| anyhow!("{err}"))? = Some(tx);

        let handler = self.clone();

        tokio::task::spawn_local(async move {
            let controller = handler
                .controller_by_id(&id)
                .expect("GPU controller disappeared");

            tokio::select! {
                () = tokio::time::sleep(Duration::from_secs(apply_timer)) => {
                    info!("no confirmation received, reverting settings");

                    if let Err(err) = controller.apply_config(&previous_config).await {
                        error!("could not revert settings: {err:#}");
                    }
                }
                result = rx => {
                    match result {
                        Ok(ConfirmCommand::Confirm) => {
                            info!("saving updated config");
                            *handler.config_last_applied.lock().unwrap() = Instant::now();

                            let mut config_guard = handler.config.borrow_mut();
                            config_guard.gpus.insert(id, new_config);

                            if let Err(err) = config_guard.save() {
                                error!("{err}");
                            }
                        }
                        Ok(ConfirmCommand::Revert) | Err(_) => {
                            if let Err(err) = controller.apply_config(&previous_config).await {
                                error!("could not revert settings: {err:#}");
                            }
                        }
                    }
                }
            }

            match handler.confirm_config_tx.try_borrow_mut() {
                Ok(mut guard) => *guard = None,
                Err(err) => error!("{err}"),
            }
        });

        Ok(())
    }

    fn controller_by_id(&self, id: &str) -> anyhow::Result<&GpuController> {
        Ok(self
            .gpu_controllers
            .get(id)
            .as_ref()
            .context("No controller with such id")?)
    }

    pub fn list_devices(&'a self) -> Vec<DeviceListEntry<'a>> {
        self.gpu_controllers
            .iter()
            .map(|(id, controller)| {
                let name = controller
                    .pci_info
                    .as_ref()
                    .and_then(|pci_info| pci_info.device_pci_info.model.as_deref());
                DeviceListEntry { id, name }
            })
            .collect()
    }

    pub fn get_device_info(&'a self, id: &str) -> anyhow::Result<DeviceInfo<'a>> {
        Ok(self.controller_by_id(id)?.get_info())
    }

    pub fn get_gpu_stats(&'a self, id: &str) -> anyhow::Result<DeviceStats> {
        let config = self
            .config
            .try_borrow()
            .map_err(|err| anyhow!("Could not read config: {err:?}"))?;
        let gpu_config = config.gpus.get(id);
        Ok(self.controller_by_id(id)?.get_stats(gpu_config))
    }

    pub fn get_clocks_info(&'a self, id: &str) -> anyhow::Result<ClocksInfo> {
        self.controller_by_id(id)?.get_clocks_info()
    }

    pub async fn set_fan_control(&'a self, opts: FanOptions<'_>) -> anyhow::Result<u64> {
        let settings = {
            let mut config_guard = self
                .config
                .try_borrow_mut()
                .map_err(|err| anyhow!("{err}"))?;
            let gpu_config = config_guard.gpus.entry(opts.id.to_owned()).or_default();

            match opts.mode {
                Some(mode) => match mode {
                    FanControlMode::Static => {
                        if matches!(opts.static_speed, Some(speed) if !(0.0..=1.0).contains(&speed))
                        {
                            return Err(anyhow!("static speed value out of range"));
                        }

                        if let Some(mut existing_settings) = gpu_config.fan_control_settings.clone()
                        {
                            existing_settings.mode = mode;
                            if let Some(static_speed) = opts.static_speed {
                                existing_settings.static_speed = static_speed;
                            }
                            Some(existing_settings)
                        } else {
                            Some(FanControlSettings {
                                mode,
                                static_speed: opts
                                    .static_speed
                                    .unwrap_or_else(default_fan_static_speed),
                                ..Default::default()
                            })
                        }
                    }
                    FanControlMode::Curve => {
                        if let Some(mut existing_settings) = gpu_config.fan_control_settings.clone()
                        {
                            existing_settings.mode = mode;
                            if let Some(change_threshold) = opts.change_threshold {
                                existing_settings.change_threshold = Some(change_threshold);
                            }
                            if let Some(spindown_delay) = opts.spindown_delay_ms {
                                existing_settings.spindown_delay_ms = Some(spindown_delay);
                            }

                            if let Some(raw_curve) = opts.curve {
                                let curve = FanCurve(raw_curve);
                                curve.validate()?;
                                existing_settings.curve = curve;
                            }
                            Some(existing_settings)
                        } else {
                            let curve = FanCurve(opts.curve.unwrap_or_else(default_fan_curve));
                            curve.validate()?;
                            Some(FanControlSettings {
                                mode,
                                curve,
                                change_threshold: opts.change_threshold,
                                spindown_delay_ms: opts.spindown_delay_ms,
                                ..Default::default()
                            })
                        }
                    }
                },
                None => None,
            }
        };

        self.edit_gpu_config(opts.id.to_owned(), |config| {
            config.fan_control_enabled = opts.enabled;
            if let Some(settings) = settings {
                config.fan_control_settings = Some(settings);
            }
            config.pmfw_options = opts.pmfw;
        })
        .await
        .context("Failed to edit GPU config")
    }

    pub async fn reset_pmfw(&self, id: &str) -> anyhow::Result<u64> {
        info!("Resetting PMFW settings");
        self.controller_by_id(id)?.reset_pmfw_settings();

        self.edit_gpu_config(id.to_owned(), |config| {
            config.pmfw_options = PmfwOptions::default();
        })
        .await
        .context("Failed to edit GPU config and reset pmfw")
    }

    pub async fn set_power_cap(&'a self, id: &str, maybe_cap: Option<f64>) -> anyhow::Result<u64> {
        self.edit_gpu_config(id.to_owned(), |gpu_config| {
            gpu_config.power_cap = maybe_cap;
        })
        .await
        .context("Failed to edit GPU config and set power cap")
    }

    pub fn get_power_states(&self, id: &str) -> anyhow::Result<PowerStates> {
        let config = self
            .config
            .try_borrow()
            .map_err(|err| anyhow!("Could not read config: {err:?}"))?;
        let gpu_config = config.gpus.get(id);

        let states = self.controller_by_id(id)?.get_power_states(gpu_config);
        Ok(states)
    }

    pub async fn set_performance_level(
        &self,
        id: &str,
        level: PerformanceLevel,
    ) -> anyhow::Result<u64> {
        self.edit_gpu_config(id.to_owned(), |gpu_config| {
            gpu_config.performance_level = Some(level);

            if level != PerformanceLevel::Manual {
                gpu_config.power_states.clear();
            }
        })
        .await
        .context("Failed to edit GPU config and set performance level")
    }

    pub async fn set_clocks_value(
        &self,
        id: &str,
        command: SetClocksCommand,
    ) -> anyhow::Result<u64> {
        if let SetClocksCommand::Reset = command {
            self.controller_by_id(id)?.handle.reset_clocks_table()?;
        }

        self.edit_gpu_config(id.to_owned(), |gpu_config| {
            gpu_config.apply_clocks_command(&command);
        })
        .await
        .context("Failed to edit GPU config and set clocks value")
    }

    pub async fn batch_set_clocks_value(
        &self,
        id: &str,
        commands: Vec<SetClocksCommand>,
    ) -> anyhow::Result<u64> {
        self.edit_gpu_config(id.to_owned(), |gpu_config| {
            for command in commands {
                gpu_config.apply_clocks_command(&command);
            }
        })
        .await
        .context("Failed to edit GPU config and batch set clocks")
    }

    pub fn get_power_profile_modes(&self, id: &str) -> anyhow::Result<PowerProfileModesTable> {
        let modes_table = self
            .controller_by_id(id)?
            .handle
            .get_power_profile_modes()?;
        Ok(modes_table)
    }

    pub async fn set_power_profile_mode(
        &self,
        id: &str,
        index: Option<u16>,
    ) -> anyhow::Result<u64> {
        self.edit_gpu_config(id.to_owned(), |gpu_config| {
            gpu_config.power_profile_mode_index = index;
        })
        .await
        .context("Failed to edit GPU config and set power profile mode")
    }

    pub async fn set_enabled_power_states(
        &self,
        id: &str,
        kind: PowerLevelKind,
        enabled_states: Vec<u8>,
    ) -> anyhow::Result<u64> {
        self.edit_gpu_config(id.to_owned(), |gpu| {
            gpu.power_states.insert(kind, enabled_states);
        })
        .await
        .context("Failed to edit GPU config and set enabled power states")
    }

<<<<<<< HEAD
    pub fn vbios_dump(&self, id: &str) -> anyhow::Result<Vec<u8>> {
        self.controller_by_id(id)?.vbios_dump()
    }

    pub fn generate_snapshot(&self) -> anyhow::Result<String> {
=======
    pub async fn generate_snapshot(&self) -> anyhow::Result<String> {
>>>>>>> 50fea144
        let datetime = chrono::Local::now().format("%Y%m%d-%H%M%S");
        let out_path = format!("/tmp/LACT-sysfs-snapshot-{datetime}.tar.gz");

        let out_file = File::create(&out_path)
            .with_context(|| "Could not create output file at {out_path}")?;
        let out_writer = gzip::Encoder::new(BufWriter::new(out_file))
            .context("Could not create GZIP encoder")?;

        let mut archive = tar::Builder::new(out_writer);

        for path in SNAPSHOT_GLOBAL_FILES {
            let path = Path::new(path);
            add_path_to_archive(&mut archive, path)?;
        }

        for controller in self.gpu_controllers.values() {
            let controller_path = controller.handle.get_path();

            for device_file in SNAPSHOT_DEVICE_FILES {
                let full_path = controller_path.join(device_file);
                add_path_to_archive(&mut archive, &full_path)?;
            }

            let fan_ctrl_path = controller_path.join("gpu_od").join("fan_ctrl");
            for fan_ctrl_file in SNAPSHOT_FAN_CTRL_FILES {
                let full_path = fan_ctrl_path.join(fan_ctrl_file);
                add_path_to_archive(&mut archive, &full_path)?;
            }

            for hw_mon in &controller.handle.hw_monitors {
                let hw_mon_path = hw_mon.get_path();
                let hw_mon_entries =
                    std::fs::read_dir(hw_mon_path).context("Could not read HwMon dir")?;

                'entries: for entry in hw_mon_entries.flatten() {
                    if !entry.metadata().is_ok_and(|metadata| metadata.is_file()) {
                        continue;
                    }

                    if let Some(name) = entry.file_name().to_str() {
                        for prefix in SNAPSHOT_HWMON_FILE_PREFIXES {
                            if name.starts_with(prefix) {
                                add_path_to_archive(&mut archive, &entry.path())?;
                                continue 'entries;
                            }
                        }
                    }
                }
            }
        }

        let system_info = system::info()
            .await
            .ok()
            .map(|info| serde_json::to_value(info).unwrap());
        let initramfs_type = match OS_RELEASE.as_ref() {
            Ok(os_release) => detect_initramfs_type(os_release)
                .await
                .map(|initramfs_type| serde_json::to_value(initramfs_type).unwrap()),
            Err(err) => Some(err.to_string().into()),
        };

        let info = json!({
            "system_info": system_info,
            "initramfs_type": initramfs_type,
        });
        let info_data = serde_json::to_vec_pretty(&info).unwrap();

        let mut info_header = tar::Header::new_gnu();
        info_header.set_size(info_data.len().try_into().unwrap());
        info_header.set_mode(0o755);
        info_header.set_cksum();

        archive.append_data(&mut info_header, "info.json", Cursor::new(info_data))?;

        let mut writer = archive.into_inner().context("Could not finish archive")?;
        writer.flush().context("Could not flush output file")?;

        writer
            .finish()
            .into_result()
            .context("Could not finish GZIP archive")?
            .into_inner()?
            .set_permissions(Permissions::from_mode(0o775))
            .context("Could not set permissions on output file")?;

        Ok(out_path)
    }

    pub fn confirm_pending_config(&self, command: ConfirmCommand) -> anyhow::Result<()> {
        if let Some(tx) = self
            .confirm_config_tx
            .try_borrow_mut()
            .map_err(|err| anyhow!("{err}"))?
            .take()
        {
            tx.send(command)
                .map_err(|_| anyhow!("Could not confirm config"))
        } else {
            Err(anyhow!("No pending config changes"))
        }
    }

    pub async fn cleanup(self) {
        let disable_clocks_cleanup = self
            .config
            .try_borrow()
            .map(|config| config.daemon.disable_clocks_cleanup)
            .unwrap_or(false);

        for (id, controller) in &*self.gpu_controllers {
            if !disable_clocks_cleanup && controller.handle.get_clocks_table().is_ok() {
                debug!("resetting clocks table");
                if let Err(err) = controller.handle.reset_clocks_table() {
                    error!("could not reset the clocks table: {err}");
                }
            }

            controller.reset_pmfw_settings();

            if let Err(err) = controller.apply_config(&config::Gpu::default()).await {
                error!("Could not reset settings for controller {id}: {err:#}");
            }
        }
    }
}

fn load_controllers() -> anyhow::Result<BTreeMap<String, GpuController>> {
    let mut controllers = BTreeMap::new();

    let base_path = match env::var("_LACT_DRM_SYSFS_PATH") {
        Ok(custom_path) => PathBuf::from(custom_path),
        Err(_) => PathBuf::from("/sys/class/drm"),
    };

    let pci_db = Database::read().unwrap_or_else(|err| {
        warn!("could not read PCI ID database: {err}, device information will be limited");
        Database {
            vendors: HashMap::new(),
            classes: HashMap::new(),
        }
    });

    for entry in base_path
        .read_dir()
        .map_err(|error| anyhow!("Failed to read sysfs: {error}"))?
    {
        let entry = entry?;

        let name = entry
            .file_name()
            .into_string()
            .map_err(|_| anyhow!("non-utf path"))?;
        if name.starts_with("card") && !name.contains('-') {
            trace!("trying gpu controller at {:?}", entry.path());
            let device_path = entry.path().join("device");
            match GpuController::new_from_path(device_path, &pci_db) {
                Ok(controller) => match controller.get_id() {
                    Ok(id) => {
                        let path = controller.get_path();
                        debug!("initialized GPU controller {id} for path {path:?}",);
                        controllers.insert(id, controller);
                    }
                    Err(err) => warn!("could not initialize controller: {err:#}"),
                },
                Err(error) => {
                    warn!(
                        "failed to initialize controller at {:?}, {error}",
                        entry.path()
                    );
                }
            }
        }
    }

    Ok(controllers)
}

fn add_path_to_archive(
    archive: &mut tar::Builder<impl Write>,
    full_path: &Path,
) -> anyhow::Result<()> {
    let archive_path = full_path
        .strip_prefix("/")
        .context("Path should always start at root")?;

    if let Ok(metadata) = std::fs::metadata(full_path) {
        debug!("adding {full_path:?} to snapshot");
        match std::fs::read(full_path) {
            Ok(data) => {
                let mut header = tar::Header::new_gnu();
                header.set_size(data.len().try_into().unwrap());
                header.set_mode(metadata.mode());
                header.set_uid(metadata.uid().into());
                header.set_gid(metadata.gid().into());
                header.set_cksum();

                archive
                    .append_data(&mut header, archive_path, Cursor::new(data))
                    .context("Could not write data to archive")?;
            }
            Err(err) => {
                warn!("file {full_path:?} exists, but could not be added to snapshot: {err}");
            }
        }
    }
    Ok(())
}<|MERGE_RESOLUTION|>--- conflicted
+++ resolved
@@ -463,15 +463,11 @@
         .context("Failed to edit GPU config and set enabled power states")
     }
 
-<<<<<<< HEAD
     pub fn vbios_dump(&self, id: &str) -> anyhow::Result<Vec<u8>> {
         self.controller_by_id(id)?.vbios_dump()
     }
 
-    pub fn generate_snapshot(&self) -> anyhow::Result<String> {
-=======
     pub async fn generate_snapshot(&self) -> anyhow::Result<String> {
->>>>>>> 50fea144
         let datetime = chrono::Local::now().format("%Y%m%d-%H%M%S");
         let out_path = format!("/tmp/LACT-sysfs-snapshot-{datetime}.tar.gz");
 
