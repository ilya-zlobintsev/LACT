use anyhow::{anyhow, Context};
<<<<<<< HEAD
use lact_schema::{SystemInfo, GIT_COMMIT};
=======
use lact_schema::{InitramfsType, SystemInfo};
use os_release::{OsRelease, OS_RELEASE};
>>>>>>> a8c2c60f
use std::{
    fs::{self, File, Permissions},
    io::Write,
    os::unix::prelude::PermissionsExt,
    process::Command,
};
use tracing::{info, warn};

const PP_OVERDRIVE_MASK: u64 = 0x4000;
pub const PP_FEATURE_MASK_PATH: &str = "/sys/module/amdgpu/parameters/ppfeaturemask";
pub const MODULE_CONF_PATH: &str = "/etc/modprobe.d/99-amdgpu-overdrive.conf";

pub fn info() -> anyhow::Result<SystemInfo<'static>> {
    let version = env!("CARGO_PKG_VERSION");
    let profile = if cfg!(debug_assertions) {
        "debug"
    } else {
        "release"
    };
    let kernel_output = Command::new("uname")
        .arg("-r")
        .output()
        .context("Could not read kernel version")?;
    let kernel_version = String::from_utf8(kernel_output.stdout)
        .context("Invalid kernel version output")?
        .trim()
        .to_owned();

    let amdgpu_overdrive_enabled = if let Ok(mask) = read_current_mask() {
        Some((mask & PP_OVERDRIVE_MASK) > 0)
    } else {
        None
    };

    Ok(SystemInfo {
        version,
        profile,
        kernel_version,
        amdgpu_overdrive_enabled,
        commit: Some(GIT_COMMIT),
    })
}

pub fn enable_overdrive() -> anyhow::Result<String> {
    let current_mask = read_current_mask()?;

    let new_mask = current_mask | PP_OVERDRIVE_MASK;
    if new_mask == current_mask {
        return Err(anyhow!("Overdrive mask already enabled"));
    }

    let conf = format!("options amdgpu ppfeaturemask=0x{new_mask:X}");

    let mut file = File::create(MODULE_CONF_PATH).context("Could not open module conf file")?;
    file.set_permissions(Permissions::from_mode(0o644))
        .context("Could not conf file permissions")?;

    file.write_all(conf.as_bytes())
        .context("Could not write config")?;

    let message = match regenerate_initramfs() {
        Ok(initramfs_type) => {
            format!("Initramfs was successfully regenerated (detected type {initramfs_type:?})")
        }
        Err(err) => format!("{err:#}"),
    };

    Ok(message)
}

fn read_current_mask() -> anyhow::Result<u64> {
    let ppfeaturemask = fs::read_to_string(PP_FEATURE_MASK_PATH)?;
    let ppfeaturemask = ppfeaturemask
        .trim()
        .strip_prefix("0x")
        .context("Invalid ppfeaturemask")?;

    u64::from_str_radix(ppfeaturemask, 16).context("Invalid ppfeaturemask")
}

fn regenerate_initramfs() -> anyhow::Result<InitramfsType> {
    let os_release = OS_RELEASE.as_ref().context("Could not detect distro")?;
    match detect_initramfs_type(os_release) {
        Some(initramfs_type) => {
            info!("Detected initramfs type {initramfs_type:?}, regenerating");
            let result = match initramfs_type {
                InitramfsType::Debian => run_command("update-initramfs", &["-u"]),
                InitramfsType::Mkinitcpio => run_command("mkinitcpio", &["-P"]),
                InitramfsType::Dracut => run_command("dracut", &["--regenerate-all", "--force"]),
            };
            result.map(|()| initramfs_type)
        }
        None => Err(anyhow!(
            "Could not determine initramfs type, manual initramfs regeneration may be required"
        )),
    }
}

fn detect_initramfs_type(os_release: &OsRelease) -> Option<InitramfsType> {
    let id_like: Vec<_> = os_release.id_like.split_whitespace().collect();

    if os_release.id == "debian" || id_like.contains(&"debian") {
        Some(InitramfsType::Debian)
    } else if os_release.id == "arch" || id_like.contains(&"arch") {
        if Command::new("mkinitcpio").arg("--version").output().is_ok() {
            Some(InitramfsType::Mkinitcpio)
        } else {
            warn!(
                "Arch-based system with no mkinitcpio detected, refusing to regenerate initramfs"
            );
            None
        }
    } else if os_release.id == "fedora" {
        if Command::new("dracut").arg("--version").output().is_ok() {
            Some(InitramfsType::Dracut)
        } else {
            warn!("Fedora without dracut detected, refusing to regenerate initramfs");
            None
        }
    } else {
        None
    }
}

fn run_command(exec: &str, args: &[&str]) -> anyhow::Result<()> {
    info!("Running {exec} with args {args:?}");
    let output = Command::new(exec)
        .args(args)
        .output()
        .context("Could not run command")?;
    if output.status.success() {
        Ok(())
    } else {
        let stdout = String::from_utf8(output.stdout).context("stdout is not valid UTF-8")?;
        let stderr = String::from_utf8(output.stderr).context("stderr is not valid UTF-8")?;
        Err(anyhow!("Command exited with error: {stdout}\n{stderr}"))
    }
}

#[cfg(test)]
mod tests {
    use crate::server::system::detect_initramfs_type;
    use lact_schema::InitramfsType;
    use os_release::OsRelease;

    #[test]
    fn detect_initramfs_debian() {
        let data = r#"
PRETTY_NAME="Debian GNU/Linux trixie/sid"
NAME="Debian GNU/Linux"
VERSION_CODENAME=trixie
ID=debian
HOME_URL="https://www.debian.org/"
SUPPORT_URL="https://www.debian.org/support"
BUG_REPORT_URL="https://bugs.debian.org/"
        "#;
        let os_release: OsRelease = data.lines().map(str::to_owned).collect();
        assert_eq!(
            Some(InitramfsType::Debian),
            detect_initramfs_type(&os_release)
        );
    }

    #[test]
    fn detect_initramfs_mint() {
        let data = r#"
NAME="Linux Mint"
VERSION="21.2 (Victoria)"
ID=linuxmint
ID_LIKE="ubuntu debian"
PRETTY_NAME="Linux Mint 21.2"
VERSION_ID="21.2"
HOME_URL="https://www.linuxmint.com/"
SUPPORT_URL="https://forums.linuxmint.com/"
BUG_REPORT_URL="http://linuxmint-troubleshooting-guide.readthedocs.io/en/latest/"
PRIVACY_POLICY_URL="https://www.linuxmint.com/"
VERSION_CODENAME=victoria
UBUNTU_CODENAME=jammy
        "#;
        let os_release: OsRelease = data.lines().map(str::to_owned).collect();
        assert_eq!(
            Some(InitramfsType::Debian),
            detect_initramfs_type(&os_release)
        );
    }
}<|MERGE_RESOLUTION|>--- conflicted
+++ resolved
@@ -1,10 +1,6 @@
 use anyhow::{anyhow, Context};
-<<<<<<< HEAD
-use lact_schema::{SystemInfo, GIT_COMMIT};
-=======
-use lact_schema::{InitramfsType, SystemInfo};
+use lact_schema::{InitramfsType, SystemInfo, GIT_COMMIT};
 use os_release::{OsRelease, OS_RELEASE};
->>>>>>> a8c2c60f
 use std::{
     fs::{self, File, Permissions},
     io::Write,
