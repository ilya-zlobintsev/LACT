[package]
name = "lact-gui"
version = "0.5.1"
authors = ["Ilya Zlobintsev <ilya.zl@protonmail.com>", "Gabriele Musco <gabmus@disroot.org>"]
edition = "2021"

[features]
default = ["gtk-tests"]
gtk-tests = []
adw = ["dep:adw"]

[dependencies]
lact-client = { path = "../lact-client" }
lact-daemon = { path = "../lact-daemon", default-features = false }
gtk = { version = "0.7", package = "gtk4", features = ["v4_6", "blueprint"] }
tracing = "0.1"
tracing-subscriber = { version = "0.3", features = ["env-filter"] }
anyhow = "1.0"
<<<<<<< HEAD
adw = { package = "libadwaita", version = "0.5.3", features = ["v1_4"], optional = true }
=======
adw = { package = "libadwaita", version = "0.5.3", features = [
    "v1_4",
], optional = true }
>>>>>>> 999418ad

[dev-dependencies]
pretty_assertions = "1.4.0"<|MERGE_RESOLUTION|>--- conflicted
+++ resolved
@@ -16,13 +16,9 @@
 tracing = "0.1"
 tracing-subscriber = { version = "0.3", features = ["env-filter"] }
 anyhow = "1.0"
-<<<<<<< HEAD
-adw = { package = "libadwaita", version = "0.5.3", features = ["v1_4"], optional = true }
-=======
 adw = { package = "libadwaita", version = "0.5.3", features = [
     "v1_4",
 ], optional = true }
->>>>>>> 999418ad
 
 [dev-dependencies]
 pretty_assertions = "1.4.0"