use super::cubic_spline::cubic_spline_interpolation;
use super::to_texture_ext::ToTextureExt;
use super::PlotData;
use anyhow::Context;
use cairo::{Context as CairoContext, ImageSurface};

use gtk::gdk::MemoryTexture;
use itertools::Itertools;
use plotters::prelude::*;
use plotters::style::colors::full_palette::DEEPORANGE_100;
use plotters::style::RelativeSize;
use plotters_cairo::CairoBackend;
<<<<<<< HEAD
use std::cmp::{self, max};
=======
use std::cmp::{max, min};
>>>>>>> 93652b2c
use std::ops::{Deref, DerefMut};
use std::sync::{Arc, Mutex};
use thread_priority::{ThreadBuilderExt, ThreadPriority};
use tracing::error;

enum Request {
    Terminate,
    Render(RenderRequest),
}

#[derive(Default)]
pub struct RenderRequest {
    pub title: String,
    pub value_suffix: String,
    pub secondary_value_suffix: String,
    pub y_label_area_relative_size: f64,
    pub secondary_y_label_relative_area_size: f64,

    pub data: PlotData,

    pub width: u32,
    pub height: u32,

    pub supersample_factor: u32,
}

#[derive(Default)]
struct RenderThreadState {
    request_condition_variable: std::sync::Condvar,
    last_texture: Mutex<Option<MemoryTexture>>,
    current_request: Mutex<Option<Request>>,
}

/// A rendering thread that will listen for rendering requests and process them asynchronously.
/// Requests that weren't processed in time or resulted in error are dropped.
pub struct RenderThread {
    /// Shared state is between the main thread and the rendering thread.
    state: Arc<RenderThreadState>,
    thread_handle: Option<std::thread::JoinHandle<()>>,
}

/// Ensure the rendering thread is terminated properly when the RenderThread object is dropped.
/// We send Request::Terminate to swiftly terminate rendering thread and then join to let it finish last render.
impl Drop for RenderThread {
    fn drop(&mut self) {
        self.state
            .current_request
            .lock()
            .unwrap()
            .replace(Request::Terminate);
        self.state.request_condition_variable.notify_all();

        self.thread_handle.take().map(|handle| handle.join().ok());
    }
}

impl RenderThread {
    pub fn new() -> Self {
        let state = Arc::new(RenderThreadState::default());

        let thread_handle = std::thread::Builder::new()
            .name("Plot-Renderer".to_owned())
            // Render thread is very unimportant, skipping frames and rendering slowly is ok
            .spawn_with_priority(ThreadPriority::Min, {
                let state = state.clone();
                move |_| loop {
                    let RenderThreadState {
                        request_condition_variable,
                        last_texture,
                        current_request,
                    } = &*state;

                    // Wait until there is a new request (blocking if there is none).
                    let mut current_request = request_condition_variable
                        .wait_while(current_request.lock().unwrap(), |pending_request| {
                            pending_request.is_none()
                        })
                        .unwrap();

                    match current_request.take() {
                        Some(Request::Render(render_request)) => {
                            // Create a new ImageSurface for Cairo rendering.
                            let mut surface = ImageSurface::create(
                                cairo::Format::ARgb32,
                                (render_request.width * render_request.supersample_factor) as i32,
                             (render_request.height * render_request.supersample_factor) as i32,
                            )
                            .unwrap();

                            let cairo_context = CairoContext::new(&surface).unwrap();

                            // Don't use Cairo's default antialiasing, it makes the lines look too blurry
                            // Supersampling is our 2D anti-aliasing solution.
                            if render_request.supersample_factor > 1 {
                                cairo_context.set_antialias(cairo::Antialias::None);
                            }

                            let cairo_backend = CairoBackend::new(
                                &cairo_context,
                                // Supersample the rendering
                                (
                                    render_request.width * render_request.supersample_factor,
                                    render_request.height * render_request.supersample_factor,
                                ),
                            )
                            .unwrap();

                            if let Err(err) = render_request.draw(cairo_backend) {
                                error!("Failed to plot chart: {err:?}")
                            }

                            match (
                                surface.to_texture(),
                                last_texture.lock().unwrap().deref_mut(),
                            ) {
                                // Successfully generated a new texture, but the old texture is also there
                                (Some(texture), Some(last_texture)) => {
                                    *last_texture = texture;
                                }
                                // If texture conversion failed, keep the old texture if it's present.
                                (None, None) => {
                                    error!("Failed to convert cairo surface to gdk texture, not overwriting old one");
                                }
                                // Update the last texture, if The old texture wasn't ever generated (None),
                                // No matter the result of conversion
                                (result, last_texture) => {
                                    *last_texture = result;
                                }
                            };
                            }
                        // Terminate the thread if a Terminate request is received.
                        Some(Request::Terminate) => break,
                        None => {}
                    }
                }
        })
        .unwrap();

        Self {
            state,
            thread_handle: Some(thread_handle),
        }
    }

    /// Replace the current render request with a new one (effectively dropping possible pending frame)
    /// Returns dropped request if any
    pub fn replace_render_request(&self, request: RenderRequest) -> Option<RenderRequest> {
        let mut current_request = self.state.current_request.lock().unwrap();
        let result = current_request.replace(Request::Render(request));
        self.state.request_condition_variable.notify_one(); // Notify the thread to start rendering.

        match result? {
            Request::Render(render) => Some(render),
            Request::Terminate => None,
        }
    }

    /// Return the last texture.
    /// Requests that weren't processed in time or resulted in error are dropped.
    pub fn get_last_texture(&self) -> Option<MemoryTexture> {
        self.state.last_texture.lock().unwrap().deref().clone()
    }
}

// Implement the default constructor for RenderThread using the `new` method.
impl Default for RenderThread {
    fn default() -> Self {
        Self::new()
    }
}

impl RenderRequest {
    pub fn relative_size(&self, ratio: f64) -> f64 {
        min(self.height, self.width) as f64 * ratio
    }

    // Method to handle the actual drawing of the chart.
    pub fn draw<'a, DB>(&self, backend: DB) -> anyhow::Result<()>
    where
        DB: DrawingBackend + 'a,
        <DB as plotters::prelude::DrawingBackend>::ErrorType: 'static,
    {
        let root = backend.into_drawing_area(); // Create the drawing area.

        let data = &self.data;

        // Determine the start and end dates of the data series.
        let start_date_main = data
            .line_series_iter()
            .filter_map(|(_, data)| Some(data.first()?.0))
            .min()
            .unwrap_or_default();
        let start_date_secondary = data
            .secondary_line_series_iter()
            .filter_map(|(_, data)| Some(data.first()?.0))
            .min()
            .unwrap_or_default();
        let end_date_main = data
            .line_series_iter()
            .map(|(_, value)| value)
            .filter_map(|data| Some(data.first()?.0))
            .max()
            .unwrap_or_default();
        let end_date_secondary = data
            .secondary_line_series_iter()
            .map(|(_, value)| value)
            .filter_map(|data| Some(data.first()?.0))
            .max()
            .unwrap_or_default();

        let start_date = cmp::max(start_date_main, start_date_secondary);
        let end_date = cmp::max(end_date_main, end_date_secondary);

        // Calculate the maximum value for the y-axis.
        let mut maximum_value = data
            .line_series_iter()
            .flat_map(|(_, data)| data.iter().map(|(_, value)| value))
            .max_by(|x, y| x.partial_cmp(y).unwrap_or(std::cmp::Ordering::Equal))
            .cloned()
            .unwrap_or_default();

        // Ensure that the maximum value is at least 100 for better visualization.
        if maximum_value < 100.0f64 {
            maximum_value = 100.0f64;
        }

        root.fill(&WHITE)?; // Fill the background with white color.

        let y_label_area_size =
            if data.line_series.is_empty() && !data.secondary_line_series.is_empty() {
                0
            } else {
                self.y_label_area_size
            };

        // Set up the main chart with axes and labels.
        let mut chart = ChartBuilder::on(&root)
<<<<<<< HEAD
            .x_label_area_size(40 * self.supersample_factor)
            .y_label_area_size(y_label_area_size * self.supersample_factor)
            .right_y_label_area_size(self.secondary_y_label_area_size * self.supersample_factor)
            .margin(20 * self.supersample_factor)
=======
            .x_label_area_size(RelativeSize::Smaller(0.05))
            .y_label_area_size(RelativeSize::Smaller(self.y_label_area_relative_size))
            .right_y_label_area_size(RelativeSize::Smaller(
                self.secondary_y_label_relative_area_size,
            ))
            .margin(RelativeSize::Smaller(0.045))
>>>>>>> 93652b2c
            .caption(
                self.title.as_str(),
                ("sans-serif", RelativeSize::Smaller(0.08)),
            )
            .build_cartesian_2d(
                start_date..max(end_date, start_date + 60 * 1000),
                0f64..maximum_value,
            )?
            .set_secondary_coord(
                start_date..max(end_date, start_date + 60 * 1000),
                0.0..100.0,
            );

        // Configure the x-axis and y-axis mesh.
        chart
            .configure_mesh()
            .x_label_formatter(&|date_time| {
                let date_time = chrono::DateTime::from_timestamp_millis(*date_time).unwrap();
                date_time.format("%H:%M:%S").to_string()
            })
            .y_label_formatter(&|x| format!("{x}{}", &self.value_suffix))
            .x_labels(5)
            .y_labels(10)
            .label_style(("sans-serif", RelativeSize::Smaller(0.08)))
            .draw()
            .context("Failed to draw mesh")?;

        // Configure the secondary axes (for the secondary y-axis).
        chart
            .configure_secondary_axes()
            .y_label_formatter(&|x: &f64| format!("{x}{}", self.secondary_value_suffix.as_str()))
            .y_labels(10)
            .label_style(("sans-serif", RelativeSize::Smaller(0.08)))
            .draw()
            .context("Failed to draw mesh")?;

        // Draw the throttling histogram as a series of bars.
        chart
            .draw_series(
                data.throttling_iter()
                    .chunk_by(|(_, _, point)| *point)
                    .into_iter()
                    .filter_map(|(point, group_iter)| point.then_some(group_iter))
                    .filter_map(|mut group_iter| {
                        let first = group_iter.next()?;
                        Some((first, group_iter.last().unwrap_or(first)))
                    })
                    .map(|((start, name, _), (end, _, _))| ((start, end), name))
                    .map(|((start_time, end_time), _)| (start_time, end_time))
                    .sorted_by_key(|&(start_time, _)| start_time)
                    .coalesce(|(start1, end1), (start2, end2)| {
                        if end1 >= start2 {
                            Ok((start1, std::cmp::max(end1, end2)))
                        } else {
                            Err(((start1, end1), (start2, end2)))
                        }
                    })
                    .map(|(start_time, end_time)| {
                        Rectangle::new(
                            [(start_time, 0f64), (end_time, maximum_value)],
                            DEEPORANGE_100.filled(),
                        )
                    }),
            )
            .context("Failed to draw throttling histogram")?;

        // Draw the main line series using cubic spline interpolation.
        for (idx, (caption, data)) in (0..).zip(data.line_series_iter()) {
            chart
                .draw_series(LineSeries::new(
                    cubic_spline_interpolation(data.iter())
                        .into_iter()
                        .flat_map(|((first_time, second_time), segment)| {
                            // Interpolate in intervals of one millisecond.
                            (first_time..second_time).map(move |current_date| {
                                (current_date, segment.evaluate(current_date))
                            })
                        }),
                    Palette99::pick(idx).stroke_width(8),
                ))
                .context("Failed to draw series")?
                .label(caption)
                .legend(move |(x, y)| {
                    let offset = self.relative_size(0.04) as i32;
                    Rectangle::new(
                        [(x - offset, y - offset), (x + offset, y + offset)],
                        Palette99::pick(idx).filled(),
                    )
                });
        }

        // Draw the secondary line series on the secondary y-axis.
        for (idx, (caption, data)) in (0..).zip(data.secondary_line_series_iter()) {
            chart
                .draw_secondary_series(LineSeries::new(
                    cubic_spline_interpolation(data.iter())
                        .into_iter()
                        .flat_map(|((first_time, second_time), segment)| {
                            (first_time..second_time).map(move |current_date| {
                                (current_date, segment.evaluate(current_date))
                            })
                        }),
                    Palette99::pick(idx + 10).stroke_width(8),
                ))
                .context("Failed to draw series")?
                .label(caption)
                .legend(move |(x, y)| {
                    let offset = self.relative_size(0.04) as i32;
                    Rectangle::new(
                        [(x - offset, y - offset), (x + offset, y + offset)],
                        Palette99::pick(idx + 10).filled(),
                    )
                });
        }

        // Configure and draw series labels (the legend).
        chart
            .configure_series_labels()
            .margin(RelativeSize::Smaller(0.10))
            .label_font(("sans-serif", RelativeSize::Smaller(0.08)))
            .position(SeriesLabelPosition::LowerRight)
            .legend_area_size(RelativeSize::Smaller(0.045))
            .background_style(WHITE.mix(0.8))
            .border_style(BLACK)
            .draw()
            .context("Failed to draw series labels")?;

        root.present()?; // Present the final image.
        Ok(())
    }
}<|MERGE_RESOLUTION|>--- conflicted
+++ resolved
@@ -10,11 +10,7 @@
 use plotters::style::colors::full_palette::DEEPORANGE_100;
 use plotters::style::RelativeSize;
 use plotters_cairo::CairoBackend;
-<<<<<<< HEAD
-use std::cmp::{self, max};
-=======
 use std::cmp::{max, min};
->>>>>>> 93652b2c
 use std::ops::{Deref, DerefMut};
 use std::sync::{Arc, Mutex};
 use thread_priority::{ThreadBuilderExt, ThreadPriority};
@@ -225,8 +221,8 @@
             .max()
             .unwrap_or_default();
 
-        let start_date = cmp::max(start_date_main, start_date_secondary);
-        let end_date = cmp::max(end_date_main, end_date_secondary);
+        let start_date = max(start_date_main, start_date_secondary);
+        let end_date = max(end_date_main, end_date_secondary);
 
         // Calculate the maximum value for the y-axis.
         let mut maximum_value = data
@@ -243,28 +239,21 @@
 
         root.fill(&WHITE)?; // Fill the background with white color.
 
-        let y_label_area_size =
+        let y_label_area_relative_size =
             if data.line_series.is_empty() && !data.secondary_line_series.is_empty() {
-                0
+                0.0
             } else {
-                self.y_label_area_size
+                self.y_label_area_relative_size
             };
 
         // Set up the main chart with axes and labels.
         let mut chart = ChartBuilder::on(&root)
-<<<<<<< HEAD
-            .x_label_area_size(40 * self.supersample_factor)
-            .y_label_area_size(y_label_area_size * self.supersample_factor)
-            .right_y_label_area_size(self.secondary_y_label_area_size * self.supersample_factor)
-            .margin(20 * self.supersample_factor)
-=======
             .x_label_area_size(RelativeSize::Smaller(0.05))
-            .y_label_area_size(RelativeSize::Smaller(self.y_label_area_relative_size))
+            .y_label_area_size(RelativeSize::Smaller(y_label_area_relative_size))
             .right_y_label_area_size(RelativeSize::Smaller(
                 self.secondary_y_label_relative_area_size,
             ))
             .margin(RelativeSize::Smaller(0.045))
->>>>>>> 93652b2c
             .caption(
                 self.title.as_str(),
                 ("sans-serif", RelativeSize::Smaller(0.08)),
