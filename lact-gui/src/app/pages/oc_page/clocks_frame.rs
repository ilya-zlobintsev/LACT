--- conflicted
+++ resolved
@@ -449,10 +449,7 @@
         current: clock_info.current,
         min: clock_info.min,
         max: clock_info.max,
-<<<<<<< HEAD
         custom_title: None,
-=======
         is_secondary,
->>>>>>> 02ea2525
     }
 }