use crate::{
    app::{msg::AppMsg, pages::oc_adjustment::OcAdjustment},
    APP_BROKER,
};
use gtk::{
    glib::{object::ObjectExt, SignalHandlerId},
    prelude::{AdjustmentExt, OrientableExt, RangeExt, ScaleExt, WidgetExt},
};
use lact_schema::request::ClockspeedType;
use relm4::{prelude::FactoryComponent, RelmWidgetExt};

pub struct ClockAdjustmentRow {
    clock_type: ClockspeedType,
    custom_title: Option<&'static str>,
    value_ratio: f64,
    change_signal: SignalHandlerId,
    adjustment: OcAdjustment,
    pub(super) is_secondary: bool,
}

pub struct ClocksData {
    pub current: i32,
    pub min: i32,
    pub max: i32,
<<<<<<< HEAD
    pub custom_title: Option<&'static str>,
=======
    pub is_secondary: bool,
>>>>>>> 02ea2525
}

impl ClocksData {
    pub fn new(current: i32, min: i32, max: i32) -> Self {
        Self {
            current,
            min,
            max,
<<<<<<< HEAD
            custom_title: None,
=======
            is_secondary: false,
>>>>>>> 02ea2525
        }
    }
}

#[derive(Debug)]
pub enum ClockAdjustmentRowMsg {
    ValueRatio(f64),
    SetVisible(bool),
    AddSizeGroup {
        label_group: gtk::SizeGroup,
        input_group: gtk::SizeGroup,
    },
}

#[relm4::factory(pub)]
impl FactoryComponent for ClockAdjustmentRow {
    type ParentWidget = gtk::Box;
    type CommandOutput = ();
    type Init = ClocksData;
    type Input = ClockAdjustmentRowMsg;
    type Output = ();
    type Index = ClockspeedType;

    view! {
        #[name = "root_box"]
        gtk::Box {
            #[name = "title_label"]
            gtk::Label {
                set_xalign: 0.0,
                #[watch]
                set_markup: &match self.custom_title {
                    Some(title) => title.to_owned(),
                    None => {
                        match self.clock_type {
                            ClockspeedType::MaxCoreClock => "Maximum GPU Clock (MHz)".to_owned(),
                            ClockspeedType::MaxMemoryClock => "Maximum VRAM Clock (MHz)".to_owned(),
                            ClockspeedType::MaxVoltage => "Maximum GPU voltage (mV)".to_owned(),
                            ClockspeedType::MinCoreClock => "Minimum GPU Clock (MHz)".to_owned(),
                            ClockspeedType::MinMemoryClock => "Minimum VRAM Clock (MHz)".to_owned(),
                            ClockspeedType::MinVoltage => "Minimum GPU voltage (mV)".to_owned(),
                            ClockspeedType::VoltageOffset => "GPU voltage offset (mV)".to_owned(),
                            ClockspeedType::GpuClockOffset(pstate) => format!("GPU P-State {pstate} Clock Offset (MHz)"),
                            ClockspeedType::MemClockOffset(pstate) => format!("VRAM P-State {pstate} Clock Offset (MHz)"),
                            ClockspeedType::Reset => unreachable!(),
                        }
                    }
                }
            },

            gtk::Scale {
                set_adjustment: &self.adjustment,
                set_orientation: gtk::Orientation::Horizontal,
                set_hexpand: true,
                set_digits: 0,
                set_round_digits: 0,
                set_value_pos: gtk::PositionType::Right,
                set_margin_horizontal: 5,
            },

            #[name = "input_button"]
            gtk::SpinButton {
                set_adjustment: &self.adjustment,
            },
        }
    }

    fn init_model(
        data: Self::Init,
        clock_type: &Self::Index,
        _sender: relm4::FactorySender<Self>,
    ) -> Self {
        let adjustment = OcAdjustment::new(
            data.current as f64,
            data.min as f64,
            data.max as f64,
            1.0,
            10.0,
            0.0,
        );

        let change_signal = adjustment.connect_value_changed(move |_| {
            APP_BROKER.send(AppMsg::SettingsChanged);
        });

        Self {
            clock_type: *clock_type,
            custom_title: data.custom_title,
            adjustment,
            change_signal,
            value_ratio: 1.0,
            is_secondary: data.is_secondary,
        }
    }

    fn update_with_view(
        &mut self,
        widgets: &mut Self::Widgets,
        msg: Self::Input,
        sender: relm4::FactorySender<Self>,
    ) {
        match msg {
            ClockAdjustmentRowMsg::ValueRatio(ratio) => {
                self.adjustment.block_signal(&self.change_signal);

                let raw_current = self.adjustment.value() / self.value_ratio;
                let raw_min = self.adjustment.lower() / self.value_ratio;
                let raw_max = self.adjustment.upper() / self.value_ratio;

                self.adjustment.set_lower(raw_min * ratio);
                self.adjustment.set_upper(raw_max * ratio);
                self.adjustment.set_initial_value(raw_current * ratio);

                self.value_ratio = ratio;

                self.adjustment.unblock_signal(&self.change_signal);
            }
            ClockAdjustmentRowMsg::AddSizeGroup {
                label_group,
                input_group,
            } => {
                label_group.add_widget(&widgets.title_label);
                input_group.add_widget(&widgets.input_button);
            }
            ClockAdjustmentRowMsg::SetVisible(visible) => {
                widgets.root_box.set_visible(visible);
            }
        }

        self.update_view(widgets, sender);
    }
}

impl ClockAdjustmentRow {
    pub fn get_configured_value(&self) -> Option<i32> {
        self.adjustment
            .get_changed_value(false)
            .map(|value| (value / self.value_ratio) as i32)
    }

    pub fn get_raw_value(&self) -> i32 {
        (self.adjustment.value() / self.value_ratio) as i32
    }
}<|MERGE_RESOLUTION|>--- conflicted
+++ resolved
@@ -22,11 +22,7 @@
     pub current: i32,
     pub min: i32,
     pub max: i32,
-<<<<<<< HEAD
     pub custom_title: Option<&'static str>,
-=======
-    pub is_secondary: bool,
->>>>>>> 02ea2525
 }
 
 impl ClocksData {
@@ -35,11 +31,8 @@
             current,
             min,
             max,
-<<<<<<< HEAD
+            is_secondary: false,
             custom_title: None,
-=======
-            is_secondary: false,
->>>>>>> 02ea2525
         }
     }
 }
