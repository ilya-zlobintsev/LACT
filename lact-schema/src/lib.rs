--- conflicted
+++ resolved
@@ -234,105 +234,6 @@
                 }
             }
 
-<<<<<<< HEAD
-            elements.extend(
-                [
-                    ("GPU Family", drm_info.family_name.clone()),
-                    ("ASIC Name", drm_info.asic_name.clone()),
-                    (
-                        "Compute Units",
-                        drm_info.compute_units.map(|count| count.to_string()),
-                    ),
-                    (
-                        "Execution Units",
-                        drm_info
-                            .intel
-                            .execution_units
-                            .map(|count| count.to_string()),
-                    ),
-                    (
-                        "Subslices",
-                        drm_info.intel.subslices.map(|count| count.to_string()),
-                    ),
-                    (
-                        "Cuda Cores",
-                        drm_info.cuda_cores.map(|count| count.to_string()),
-                    ),
-                    (
-                        "SM Count",
-                        drm_info
-                            .streaming_multiprocessors
-                            .map(|count| count.to_string()),
-                    ),
-                    (
-                        "ROP Count",
-                        drm_info.rop_info.as_ref().map(|rop| {
-                            format!(
-                                "{} ({} * {})",
-                                rop.operations_count, rop.unit_count, rop.operations_factor
-                            )
-                        }),
-                    ),
-                    ("Instruction Set", drm_info.isa.clone()),
-                    ("VRAM Type", vram_type),
-                ]
-                .map(|(key, value)| (key.to_owned(), value)),
-            );
-
-            let mut cache_levels: BTreeMap<u8, Vec<&CacheInstance>> = BTreeMap::new();
-            for cache in &drm_info.cache_info {
-                cache_levels.entry(cache.key.level).or_default().push(cache);
-            }
-
-            for (level, instances) in cache_levels {
-                let mut unique_instances: BTreeMap<(u32, &[CacheType]), u32> = BTreeMap::new();
-
-                for instance in instances {
-                    *unique_instances
-                        .entry((instance.size, &instance.key.types))
-                        .or_default() += 1;
-                }
-
-                let text = unique_instances
-                    .into_iter()
-                    .map(|((size, types), count)| {
-                        let mut text = format_friendly_size(size.into());
-                        if !types.is_empty() {
-                            text.push_str(" (");
-                            for (i, cache_type) in types.iter().enumerate() {
-                                if i > 0 {
-                                    text.push(',');
-                                }
-
-                                let name = match cache_type {
-                                    CacheType::Data => "Data",
-                                    CacheType::Instruction => "Instruction",
-                                    CacheType::Cpu => "CPU",
-                                };
-                                text.push_str(name);
-                            }
-                            text.push(')');
-                        }
-                        if count > 1 {
-                            write!(text, " x{count}").unwrap();
-                        }
-                        text
-                    })
-                    .collect::<Vec<String>>()
-                    .join(", ");
-
-                elements.push((format!("L{level} Cache"), Some(text)));
-            }
-
-            if let Some(memory_info) = &drm_info.memory_info {
-                if let Some(rebar) = memory_info.resizeable_bar {
-                    let rebar = if rebar { "Enabled" } else { "Disabled" };
-                    elements.push(("Resizeable bar".to_owned(), Some(rebar.to_owned())));
-                }
-
-                elements.push((
-                    "CPU Accessible VRAM".to_owned(),
-=======
             elements.extend([
                 (
                     fl!(LANGUAGE_LOADER, "gpu-family"),
@@ -378,22 +279,6 @@
                 ),
                 (fl!(LANGUAGE_LOADER, "isa"), drm_info.isa.clone()),
                 (fl!(LANGUAGE_LOADER, "vram-type"), vram_type),
-                (
-                    fl!(LANGUAGE_LOADER, "l1-cache-per-cu"),
-                    drm_info
-                        .l1_cache_per_cu
-                        .map(|cache| format!("{} KiB", cache / 1024)),
-                ),
-                (
-                    fl!(LANGUAGE_LOADER, "l2-cache"),
-                    drm_info
-                        .l2_cache
-                        .map(|cache| format!("{} KiB", cache / 1024)),
-                ),
-                (
-                    fl!(LANGUAGE_LOADER, "l3-cache"),
-                    drm_info.l3_cache_mb.map(|cache| format!("{cache} MiB")),
-                ),
             ]);
 
             if let Some(memory_info) = &drm_info.memory_info {
@@ -408,7 +293,6 @@
 
                 elements.push((
                     fl!(LANGUAGE_LOADER, "cpu-vram"),
->>>>>>> 6cc6bd2e
                     Some((memory_info.cpu_accessible_total / 1024 / 1024).to_string()),
                 ));
             }
@@ -420,11 +304,7 @@
             if let (Some(current_link_speed), Some(current_link_width)) =
                 (&self.link_info.current_speed, &self.link_info.current_width)
             {
-<<<<<<< HEAD
-                elements.push(("PCIe Link Speed".to_owned(), Some(format!("{current_link_speed} x{current_link_width} (Max: {max_link_speed} x{max_link_width})"))));
-=======
                 elements.push((fl!(LANGUAGE_LOADER, "pcie-speed"), Some(format!("{current_link_speed} x{current_link_width} (Max: {max_link_speed} x{max_link_width})"))));
->>>>>>> 6cc6bd2e
             }
         }
 
@@ -829,20 +709,6 @@
     pub cmdline: Box<str>,
 }
 
-<<<<<<< HEAD
-pub fn format_friendly_size(bytes: u64) -> String {
-    const NAMES: &[&str] = &["bytes", "KiB", "MiB", "GiB"];
-
-    let mut size = bytes as f64;
-
-    let mut i = 0;
-    while size > 2048.0 && i < NAMES.len() - 1 {
-        size /= 1024.0;
-        i += 1;
-    }
-
-    format!("{size:.1$} {}", NAMES[i], (size.fract() != 0.0) as usize)
-=======
 #[derive(Serialize, Deserialize, Debug, Clone, Default)]
 pub struct ProcessList {
     pub processes: BTreeMap<u32, ProcessInfo>,
@@ -881,5 +747,4 @@
 pub enum ProcessType {
     Graphics,
     Compute,
->>>>>>> 6cc6bd2e
 }