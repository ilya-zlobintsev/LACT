--- conflicted
+++ resolved
@@ -17,18 +17,11 @@
     arch: [ libdrm ]
     opensuse-tumbleweed: [ libdrm ]
   build_depends:
-<<<<<<< HEAD
-    all: [ curl, make, dbus, clang, git ]
-    debian-12+ubuntu-2204: [ pkg-config, build-essential, libdrm-dev ]
-    fedora-38+fedora-39: [ gcc, libdrm-devel ]
-    arch: [ libdrm ]
-=======
-    all: [ curl, make, clang ]
+    all: [ curl, make, clang, git ]
     debian-12+ubuntu-2204: [ pkg-config, build-essential, libdrm-dev, dbus ]
     fedora-38+fedora-39: [ gcc, libdrm-devel, dbus ]
     arch: [ libdrm, dbus ]
     opensuse-tumbleweed: [ libdrm-devel ]
->>>>>>> 9fc0eae9
   all_images: true
 env:
   RUSTUP_URL: https://sh.rustup.rs
